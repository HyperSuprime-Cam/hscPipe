--- conflicted
+++ resolved
@@ -56,11 +56,7 @@
 
 
 if __name__ == "__main__":
-<<<<<<< HEAD
     parser = ArgumentParser("hscOverlaps", datasetType="raw")
-=======
-    parser = ArgumentParser("hscCoadd", datasetType="raw")
->>>>>>> d8d53034
     parser.add_argument("--coadd", type=str, required=True)
     parser.add_argument("--tract", type=int, default=None, help="Tract to print")
     parser.add_argument("--patch", action=ParseIntInt, default=None, help="Patch to print")
