--- conflicted
+++ resolved
@@ -24,70 +24,13 @@
 from hsc.pipe.base import HscArgumentParser
 from hsc.pipe.tasks.processCcd import SuprimeCamProcessCcdTask as TaskClass
 
-<<<<<<< HEAD
 # FH added for QA output
 # import hsc.onsite.qa.fitsthumb as QaFitsthumb
 # import hsc.onsite.qa.measSeeingQa as QaSeeing
 
 
-class OutputAction(argparse.Action):
-    def __call__(self, parser, namespace, values, option_string=None):
-        if namespace.rerun:
-            raise argparse.ArgumentTypeError("Please specify --output or --rerun, but not both")
-
-        namespace.outPath = values
-
-class RerunAction(argparse.Action):
-    def __call__(self, parser, namespace, values, option_string=None):
-        """We can't just parse the arguments and reset namespace.outPath as the Mapper's been
-        instantiated before we get a chance"""
-
-        if namespace.outPath:
-            raise argparse.ArgumentTypeError("Please specify --output or --rerun, but not both")
-
-        envar = "SUPRIME_DATA_DIR"
-        if os.environ.has_key(envar):
-            namespace.rerun = values
-            if namespace.camera == 'suprimecam':
-                cameraKey = 'SUPA'
-            elif namespace.camera == 'hsc':
-                cameraKey = 'HSC'
-            elif namespace.camera == 'hscsim':
-                cameraKey = 'HSC'
-            namespace.outPath = os.path.join(os.environ[envar], cameraKey, "rerun", namespace.rerun)
-            if not os.path.exists(namespace.outPath):
-                try:
-                    os.makedirs(namespace.outPath) # should be in butler
-                except OSError, e:
-                    print "*** making output directories failed once."
-                    if not e.errno == errno.EEXIST:
-                        # if directory does not exist, something wrong occured
-                        #raise RuntimeError, "Failed to create output directories: %s" % namespace.outPath
-                        raise
-        else:
-            raise argparse.ArgumentTypeError("You must define $%s to use --rerun XXX" % envar)
-
-if __name__ == "__main__":
-    if sys.argv[1] == 'suprimecam':
-        try:
-            parser = ArgumentParser(name="suprimecam", conflict_handler='resolve') # new style
-        except TypeError:
-            parser = ArgumentParser(conflict_handler='resolve') # old style
-    elif sys.argv[1] == 'hscsim':
-        try:
-            parser = ArgumentParser(name="hscsim", conflict_handler='resolve') # new style
-        except TypeError:
-            parser = ArgumentParser(conflict_handler='resolve') # old style
-    else:
-        try:
-            parser = ArgumentParser(name="suprimecam", conflict_handler='resolve') # new style
-        except TypeError:
-            parser = ArgumentParser(conflict_handler='resolve') # old style
-=======
 if __name__ == "__main__":
     parser = HscArgumentParser(conflict_handler='resolve') # old style
->>>>>>> c4b5bff2
-
     parser.add_argument('--dumpconfig', action="store_true", help="Dump the configuration to stdout and exit")
 
     try:
@@ -103,11 +46,13 @@
         sys.exit(0)    
             
     task = TaskClass(config=namespace.config)
-    print '************ Here, config start **************'
-    print namespace.config
-    print '************ Here, config end **************'
+    if False: ## debugging
+        print '************ Here, config start **************'
+        print namespace.config
+        print '************ Here, config end **************'
 
-    print '*** len(namespace.dataRefList)', len(namespace.dataRefList)
+        print '*** len(namespace.dataRefList)', len(namespace.dataRefList)
+
     for sensorRef in namespace.dataRefList:
 
         filename = sensorRef.get("calexp_filename")
