#!/usr/bin/env python

import lsst.pex.config as pexConfig
import lsst.afw.cameraGeom as afwCG
import lsst.pipe.base as pipeBase
import lsst.meas.astrom as measAstrom
import lsst.pipe.tasks.astrometry as ptAstrometry
import hsc.meas.astrom.astrom as hscAstrom
##== FH added for QA output
import lsst.meas.astrom.sip as astromSip


class HscAstrometryConfig(ptAstrometry.AstrometryConfig):
    solver = pexConfig.ConfigField(
        dtype=hscAstrom.TaburAstrometryConfig,
        doc = "Configuration for the Tabur astrometry solver"
        )


# Use hsc.meas.astrom, failing over to lsst.meas.astrom
class HscAstrometryTask(ptAstrometry.AstrometryTask):
    ConfigClass = HscAstrometryConfig

##== FH added for QA output
    @pipeBase.timeMethod
    def run(self, exposure, sources):
        """AstrometryTask an exposure: PSF, astrometry and photometry
        
        @param exposure Exposure to calibrate
        @param sources List of measured sources
        @return a pipeBase.Struct with fields:
        - matches: Astrometric matches
        - matchMeta: Metadata for astrometric matches
        """
        assert exposure is not None, "No exposure provided"
        
        llc, size = self.distort(exposure, sources)
        oldCentroidKey = sources.table.getCentroidKey()
        sources.table.defineCentroid(self.centroidKey, sources.table.getCentroidErrKey(),
                                     sources.table.getCentroidFlagKey())
        ##== FH calls astrometryQa() 
        matches, matchMeta = self.astrometryQa(exposure, sources, llc=llc, size=size)
        sources.table.defineCentroid(oldCentroidKey, sources.table.getCentroidErrKey(),
                                     sources.table.getCentroidFlagKey())

        ##== FH calls undistortQa() 
        self.undistortQa(exposure, sources, matches)
        
        
        return pipeBase.Struct(
            matches = matches,
            matchMeta = matchMeta,
            )

    @pipeBase.timeMethod
    def astrometry(self, exposure, sources, llc=(0,0), size=None):
        """Solve astrometry to produce WCS

        @param exposure Exposure to process
        @param sources Sources
        @param llc Lower left corner (minimum x,y)
        @param size Size of exposure
        @return Star matches, match metadata
        """
        assert exposure, "No exposure provided"

        self.log.log(self.log.INFO, "Solving astrometry")

        try:
            import hsc.meas.astrom as hscAst
        except ImportError:
            hscAst = None

        wcs = exposure.getWcs()
        if wcs is None or hscAst is None:
            self.log.log(self.log.WARN, "Unable to use hsc.meas.astrom; reverting to lsst.meas.astrom")
            return ptAstrometry.AstrometryTask.astrometry(exposure, sources, llc=llc, size=size)

        if size is None:
            size = (exposure.getWidth(), exposure.getHeight())

        try:
            astrometer = hscAstrom.TaburAstrometry(self.config.solver, log=self.log)
            astrom = astrometer.determineWcs(sources, exposure)
            if astrom is None:
                raise RuntimeError("hsc.meas.astrom failed to determine the WCS")
        except Exception, e:
            self.log.log(self.log.WARN, "hsc.meas.astrom failed (%s); trying lsst.meas.astrom" % e)
            astrometer = measAstrom.Astrometry(self.config.solver, log=self.log)
            astrom = astrometer.determineWcs(sources, exposure)
        
        if astrom is None:
            raise RuntimeError("Unable to solve astrometry for %s", exposure.getDetector().getId())

        wcs = astrom.getWcs()
        matches = astrom.getMatches()
        matchMeta = astrom.getMatchMetadata()
        if matches is None or len(matches) == 0:
            raise RuntimeError("No astrometric matches for %s", exposure.getDetector().getId())
        self.log.log(self.log.INFO, "%d astrometric matches for %s" % \
                     (len(matches), exposure.getDetector().getId()))
        exposure.setWcs(wcs)

        # Apply WCS to sources
        for source in sources:
            distorted = source.get(self.centroidKey)
            sky = wcs.pixelToSky(distorted.getX(), distorted.getY())
            source.setCoord(sky) 

        self.display('astrometry', exposure=exposure, sources=sources, matches=matches)

        return matches, matchMeta

<<<<<<< HEAD
##== FH added for QA output
    def astrometryQa(self, exposure, sources, llc=(0,0), size=None):
        """Solve astrometry to produce WCS

        @param exposure Exposure to process
        @param sources Sources
        @param llc Lower left corner (minimum x,y)
        @param size Size of exposure
        @return Star matches, match metadata
        """
        assert exposure, "No exposure provided"

        metadata = exposure.getMetadata()
        
        self.log.log(self.log.INFO, "QA astrometry: Solving astrometry and recording QA outputs")
        
        try:
            import hsc.meas.astrom as hscAst
        except ImportError:
            hscAst = None

        wcs = exposure.getWcs()
        if wcs is None or hscAst is None:
            self.log.log(self.log.WARN, "Unable to use hsc.meas.astrom; reverting to lsst.meas.astrom")
            return ptAstrometry.AstrometryTask.astrometry(exposure, sources, llc=llc, size=size)

        if size is None:
            size = (exposure.getWidth(), exposure.getHeight())

        try:
            astrometer = hscAstrom.TaburAstrometry(self.config.solver, log=self.log)
            astrom = astrometer.determineWcs(sources, exposure)
            if astrom is None:
                raise RuntimeError("hsc.meas.astrom failed to determine the WCS")
        except Exception, e:
            self.log.log(self.log.WARN, "hsc.meas.astrom failed (%s); trying lsst.meas.astrom" % e)
            astrometer = measAstrom.Astrometry(self.config.solver, log=self.log)
            astrom = astrometer.determineWcs(sources, exposure)
        
        if astrom is None:
            raise RuntimeError("Unable to solve astrometry for %s", exposure.getDetector().getId())

        wcs = astrom.getWcs()
        matches = astrom.getMatches()
        matchMeta = astrom.getMatchMetadata()
        if matches is None or len(matches) == 0:
            raise RuntimeError("No astrometric matches for %s", exposure.getDetector().getId())
        self.log.log(self.log.INFO, "%d astrometric matches for %s" % \
                     (len(matches), exposure.getDetector().getId()))
        exposure.setWcs(wcs)

        # Apply WCS to sources
        for source in sources:
            distorted = source.get(self.centroidKey)
            sky = wcs.pixelToSky(distorted.getX(), distorted.getY())
            source.setCoord(sky) 

        self.display('astrometry', exposure=exposure, sources=sources, matches=matches)

        ##== FH added for QA output
        metadata.set('NOBJ_BRIGHT', len(sources))
        metadata.set('NOBJ_MATCHED', len(matches))  # N matched objects ; This should be num of all matched objects in hscAstrom.match()!!
        metadata.set('WCS_NOBJ', len(matches))  # N matched objects used to solve astrometry

        return matches, matchMeta

##== FH added for QA output
    @pipeBase.timeMethod
    def undistortQa(self, exposure, sources, matches):
        """Undistort matches after solving astrometry, resolving WCS

        @param exposure Exposure of interest
        @param sources Sources on image (no distortion applied)
        @param matches Astrometric matches
        @param distortion Distortion model
        """
        assert exposure, "No exposure provided"
        assert sources, "No sources provided"
        assert matches, "No matches provided"

        # Undo distortion in matches
        self.log.log(self.log.INFO, "QA astrometry: Removing distortion correction.")

        metadata = exposure.getMetadata()
        #metadata.set('NOBJ_BRIGHT', len(sources)) # now set in astrometryQa()

        # dummy values in the case of 'without distortion'
        metadata.set('WCS_SIPORDER', 0)
        metadata.set('WCS_RMS', -1)        
                     
        # Re-fit the WCS with the distortion undone
        if self.config.solver.calculateSip:
            self.log.log(self.log.INFO, "QA astrometry: Refitting WCS with distortion removed")
            sip = astromSip.CreateWcsWithSip(matches, exposure.getWcs(), self.config.solver.sipOrder)
            wcs = sip.getNewWcs()
            self.log.log(self.log.INFO, "QA astrometry: Astrometric scatter: %f arcsec (%s non-linear terms)" %
                         (sip.getScatterOnSky().asArcseconds(), "with" if wcs.hasDistortion() else "without"))
            exposure.setWcs(wcs)

            # metadata for QA
            if wcs.hasDistortion() is True:
                sipOrder = self.config.solver.sipOrder
            else: sipOrder = 0
            metadata.set('WCS_SIPORDER', self.config.solver.sipOrder)
            metadata.set('WCS_RMS', sip.getScatterOnSky().asArcseconds()) # arcsec rms
            
            # Apply WCS to sources
            for index, source in enumerate(sources):
                sky = wcs.pixelToSky(source.getX(), source.getY())
                source.setCoord(sky)
        else:
            self.log.log(self.log.WARN, "Not calculating a SIP solution; matches may be suspect")
        
        self.display('astrometry', exposure=exposure, sources=sources, matches=matches)
=======

    def distort(self, exposure, sources):
        if exposure.getWcs().hasDistortion():
            for s in sources:
                s.set(self.centroidKey, s.getCentroid())
            return (0,0), (exposure.getWidth(), exposure.getHeight())
        return super(HscAstrometryTask, self).distort(exposure, sources)
>>>>>>> c4b5bff2
<|MERGE_RESOLUTION|>--- conflicted
+++ resolved
@@ -111,7 +111,6 @@
 
         return matches, matchMeta
 
-<<<<<<< HEAD
 ##== FH added for QA output
     def astrometryQa(self, exposure, sources, llc=(0,0), size=None):
         """Solve astrometry to produce WCS
@@ -226,12 +225,11 @@
             self.log.log(self.log.WARN, "Not calculating a SIP solution; matches may be suspect")
         
         self.display('astrometry', exposure=exposure, sources=sources, matches=matches)
-=======
+
 
     def distort(self, exposure, sources):
         if exposure.getWcs().hasDistortion():
             for s in sources:
                 s.set(self.centroidKey, s.getCentroid())
             return (0,0), (exposure.getWidth(), exposure.getHeight())
-        return super(HscAstrometryTask, self).distort(exposure, sources)
->>>>>>> c4b5bff2
+        return super(HscAstrometryTask, self).distort(exposure, sources)