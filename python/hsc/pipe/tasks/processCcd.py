--- conflicted
+++ resolved
@@ -1,11 +1,6 @@
 #!/usr/bin/env python
 
-<<<<<<< HEAD
 import os
-=======
-import os, os.path
-import hsc.pipe.tasks.plotSetup
->>>>>>> 03f0e518
 
 import lsst.pex.config as pexConfig
 import lsst.pipe.base as pipeBase
@@ -27,7 +22,6 @@
     ConfigClass = SubaruProcessCcdConfig
 
     def run(self, sensorRef):
-<<<<<<< HEAD
         result = ProcessCcdTask.run(self, sensorRef)
         if self.config.doWriteUnpackedMatches:
             self.writeUnpackedMatches(sensorRef, result.calib.matches, result.calib.matchMeta)
@@ -40,86 +34,6 @@
         return SubaruArgumentParser(name=cls._DefaultName)
 
     def writeUnpackedMatches(self, dataRef, matches, matchMeta):
-=======
-        self.log.log(self.log.INFO, "Processing %s" % (sensorRef.dataId))
-        if self.config.doIsr:
-            butler = sensorRef.butlerSubset.butler
-            calibSet = self.isr.makeCalibDict(butler, sensorRef.dataId)
-            exposure = sensorRef.get("raw")
-            isrRes = self.isr.run(sensorRef, exposure, calibSet)
-            exposure = isrRes.postIsrExposure
-            self.display("isr", exposure=exposure, pause=True)
-            if self.config.doWriteIsr:
-                sensorRef.put(exposure, 'postISRCCD')
-        else:
-            exposure = None
-
-        if self.config.doCalibrate:
-            if exposure is None:
-                exposure = sensorRef.get('postISRCCD')
-            calib = self.calibrate.run(exposure)
-            exposure = calib.exposure
-            if self.config.doWriteCalibrate:
-                self.writeCalib(sensorRef, calib)
-        else:
-            calib = None
-
-        if self.config.doDetection:
-            if exposure is None:
-                exposure = sensorRef.get('calexp')
-            if calib is None:
-                psf = sensorRef.get('psf')
-                exposure.setPsf(sensorRef.get('psf'))
-            table = afwTable.SourceTable.make(self.schema)
-            table.setMetadata(self.algMetadata)
-            detRet = self.detection.makeSourceCatalog(table, exposure)
-            sources = detRet.sources
-        else:
-            sources = None
-
-        if self.config.doMeasurement:
-            assert(sources)
-            assert(exposure)
-            if calib is None:
-                apCorr = sensorRef.get("apCorr")
-            else:
-                apCorr = calib.apCorr
-            self.measurement.run(exposure, sources, apCorr)
-
-        self.qa.run(sensorRef, exposure, sources)
-
-        if self.config.doWriteSources:
-            sensorRef.put(sources, 'src')
-
-        if self.config.doWriteCalibrate:
-            sensorRef.put(exposure, 'calexp')
-
-        return pipeBase.Struct(
-            exposure = exposure,
-            calib = calib,
-            sources = sources,
-        )
-
-    def writeCalib(self, sensorRef, calib):
-        """Write calibration products
-       
-        @param sensorRef   Data reference for sensor
-        @param calib       Results of calibration
-        """
-        sensorRef.put(calib.sources, 'icSrc')
-        if calib.psf is not None:
-            sensorRef.put(calib.psf, 'psf')
-        if calib.apCorr is not None:
-            sensorRef.put(calib.apCorr, 'apCorr')
-        if calib.matches is not None:
-            self.writeMatches(sensorRef, calib.matches, calib.matchMeta)
-
-    def writeMatches(self, dataRef, matches, matchMeta):
-        # First write normalised matches
-        normalizedMatches = afwTable.packMatches(matches)
-        normalizedMatches.table.setMetadata(matchMeta)
-        dataRef.put(normalizedMatches, 'icMatch')
->>>>>>> 03f0e518
 
         # Now write unpacked matches
         refSchema = matches[0].first.getSchema()
@@ -165,10 +79,6 @@
         mergedCatalog.getTable().setMetadata(matchMeta)
 
         dataRef.put(mergedCatalog, "matchList")
-<<<<<<< HEAD
-=======
-
->>>>>>> 03f0e518
 
     def write(self, dataRef, struct, wcs=None):
         if wcs is None:
@@ -187,53 +97,9 @@
 
         self.writeMatches(dataRef, struct.calib.matches, struct.calib.matchMeta)
 
-<<<<<<< HEAD
         butler.put(struct.exposure, 'calexp', dataId)
         butler.put(struct.sources, 'src', dataId)
         butler.put(normalizedMatches, 'icMatch', dataId)
         butler.put(struct.calib.psf, 'psf', dataId)
         butler.put(struct.calib.apCorr, 'apCorr', dataId)
-        butler.put(struct.calib.sources, 'icSrc', dataId)
-=======
-        dataRef.put(struct.exposure, 'calexp')
-        dataRef.put(struct.sources, 'src')
-        dataRef.put(struct.calib.psf, 'psf')
-        dataRef.put(struct.calib.apCorr, 'apCorr')
-        dataRef.put(struct.calib.sources, 'icSrc')
-
-
-class SuprimeCamProcessCcdConfig(SubaruProcessCcdConfig):
-    isr = pexConfig.ConfigField(dtype=hscSuprimeCam.SuprimeCamIsrTask.ConfigClass,
-                                doc="Instrument signature removal")
-
-class SuprimeCamProcessCcdTask(SubaruProcessCcdTask):
-    ConfigClass = SuprimeCamProcessCcdConfig
-
-    def __init__(self, **kwargs):
-        pipeBase.Task.__init__(self, **kwargs)
-        self.makeSubtask("isr", hscSuprimeCam.SuprimeCamIsrTask)
-        self.makeSubtask("calibrate", hscCalibrate.SubaruCalibrateTask)
-        self.schema = afwTable.SourceTable.makeMinimalSchema()
-        self.algMetadata = dafBase.PropertyList()
-        if self.config.doDetection:
-            self.makeSubtask("detection", measAlg.SourceDetectionTask, schema=self.schema)
-        if self.config.doMeasurement:
-            self.makeSubtask("measurement", measAlg.SourceMeasurementTask,
-                             schema=self.schema, algMetadata=self.algMetadata)
-        self.makeSubtask("qa", hscQa.QaTask)
-
-
-class HscProcessCcdTask(SubaruProcessCcdTask):
-   def __init__(self, **kwargs):
-       pipeBase.Task.__init__(self, **kwargs)
-       self.makeSubtask("isr", hscIsr.SubaruIsrTask)
-       self.makeSubtask("calibrate", hscCalibrate.SubaruCalibrateTask)
-       self.schema = afwTable.SourceTable.makeMinimalSchema()
-       self.algMetadata = dafBase.PropertyList()
-       if self.config.doDetection:
-           self.makeSubtask("detection", measAlg.SourceDetectionTask, schema=self.schema)
-       if self.config.doMeasurement:
-           self.makeSubtask("measurement", measAlg.SourceMeasurementTask,
-                            schema=self.schema, algMetadata=self.algMetadata)
-       self.makeSubtask("qa", hscQa.QaTask)
->>>>>>> 03f0e518
+        butler.put(struct.calib.sources, 'icSrc', dataId)