--- conflicted
+++ resolved
@@ -142,12 +142,11 @@
         butler.put(struct.calib.apCorr, 'apCorr', dataId)
         butler.put(struct.calib.sources, 'icSrc', dataId)
 
-<<<<<<< HEAD
-=======
+
 class SuprimeCamProcessCcdConfig(SubaruProcessCcdConfig):
     isr = pexConfig.ConfigField(dtype=hscSuprimeCam.SuprimeCamIsrTask.ConfigClass,
                                 doc="Instrument signature removal")
->>>>>>> c4b5bff2
+
 
 class SuprimeCamProcessCcdTask(SubaruProcessCcdTask):
     ConfigClass = SuprimeCamProcessCcdConfig
