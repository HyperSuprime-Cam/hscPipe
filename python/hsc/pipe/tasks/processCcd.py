#!/usr/bin/env python

import os

import hsc.pipe.tasks.plotSetup
import lsst.pex.config as pexConfig
import lsst.pipe.base as pipeBase
import lsst.afw.table as afwTable
import hsc.pipe.base.matches as hscMatches
from hsc.pipe.base import SubaruArgumentParser
from lsst.pipe.tasks.processCcd import ProcessCcdTask
from .qa import QaTask


class SubaruProcessCcdConfig(ProcessCcdTask.ConfigClass):
    doFinalWrite = pexConfig.Field(
        dtype=bool, default=True,
        doc="Write all outputs at end?  If so, you also likely want doWriteCalibrate=False."
        )
    doWriteUnpackedMatches = pexConfig.Field(
        dtype=bool, default=True,
        doc=("Write the denormalized match table as well as the normalized match table (in the final write)?")
    )
    qa = pexConfig.ConfigurableField(target = QaTask, doc = "QA analysis")


def applyOverrides(root):
    root.doWriteCalibrate = False # We will write it after getting QA metadata


class SubaruProcessCcdTask(ProcessCcdTask):
    """Subaru version of ProcessCcdTask, with method to write outputs
    after producing a new multi-frame WCS, the ability to write denormalized
    matches, and --rerun support.
    """
    ConfigClass = SubaruProcessCcdConfig
    overrides = (applyOverrides,)

    def __init__(self, *args, **kwargs):
        super(SubaruProcessCcdTask, self).__init__(*args, **kwargs)
        self.makeSubtask("qa")

    def run(self, sensorRef):
        result = ProcessCcdTask.run(self, sensorRef)
        if self.config.qa.useIcsources:
            self.qa.run(sensorRef, result.exposure, result.calib.sources)
        else:
            self.qa.run(sensorRef, result.exposure, result.sources)

        if self.config.doFinalWrite:
            self.write(sensorRef, result, wcs=result.exposure.getWcs())
<<<<<<< HEAD
        if self.config.doWriteUnpackedMatches:
            sensorRef.put(hscMatches.matchesToCatalog(result.calib.matches, result.calib.matchMeta), "icMatchList")
        if self.config.doWriteSourceMatches and self.config.doWriteUnpackedMatches and (not self.config.qa.useIcsources):
            sensorRef.put(hscMatches.matchesToCatalog(result.matches, result.matchMeta), "srcMatchList")
=======

>>>>>>> bda88299

        return result

    @classmethod
    def _makeArgumentParser(cls):
        """Create an argument parser with --rerun support.
        """
        return SubaruArgumentParser(name=cls._DefaultName)

<<<<<<< HEAD
    def write(self, dataRef, struct, wcs=None, fluxMag0=None):
        if wcs is None:
            wcs = struct.exposure.getWcs()
            self.log.log(self.log.WARN, "WARNING: No new WCS provided")

        # Apply WCS to sources
        # No longer handling matchSources explicitly - these should all be in calib.sources,
        # or there's a bug in the calibrate task.
        struct.exposure.setWcs(wcs)
        for sources in (struct.sources, struct.calib.sources):
            if sources is None:
                continue
            for s in sources:
                s.updateCoord(wcs)

        if fluxMag0 is not None:
            struct.exposure.getCalib().setFluxMag0(fluxMag0)

        if self.config.doCalibrate and self.config.doWriteCalibrate:
            if struct.calib.psf is not None:
                dataRef.put(struct.calib.psf, 'psf')
            if self.config.doWriteCalibrateMatches and struct.calib.matches is not None and struct.calib.matchMeta is not None:
                normalizedMatches = afwTable.packMatches(struct.calib.matches)
                normalizedMatches.table.setMetadata(struct.calib.matchMeta)
                dataRef.put(normalizedMatches, "icMatch")
            if self.config.doWriteUnpackedMatches and  struct.calib.matches is not None and struct.calib.matchMeta is not None:
                dataRef.put(hscMatches.matchesToCatalog(struct.calib.matches, struct.calib.matchMeta),
                            "icMatchList")
            if self.config.calibrate.doComputeApCorr and struct.calib.apCorr is not None:
                dataRef.put(struct.calib.apCorr, 'apCorr')
            if struct.calib.sources is not None:
                dataRef.put(struct.calib.sources, 'icSrc')

        if struct.exposure is not None:
            dataRef.put(struct.exposure, 'calexp')
        if self.config.doWriteSources and not self.config.qa.useIcsources and struct.sources is not None:
            dataRef.put(struct.sources, 'src')
=======
    def unpackMatches(self, matches, matchMeta):
        """Denormalise matches into "unpacked matches" """

        refSchema = matches[0].first.getSchema()
        srcSchema = matches[0].second.getSchema()

        mergedSchema = afwTable.Schema()
        def merge(schema, key, merged, name):
            field = schema.find(key).field
            typeStr = field.getTypeString()
            fieldDoc = field.getDoc()
            fieldUnits = field.getUnits()
            if typeStr in ("ArrayF", "ArrayD", "CovF", "CovD"):
                fieldSize = field.getSize()
            else:
                fieldSize = None
            mergedSchema.addField(name + '.' + key, type=typeStr, doc=fieldDoc, units=fieldUnits,
                                  size=fieldSize)

        for keyName in refSchema.getNames():
            merge(refSchema, keyName, mergedSchema, "ref")

        for keyName in srcSchema.getNames():
            merge(srcSchema, keyName, mergedSchema, "src")

        mergedCatalog = afwTable.BaseCatalog(mergedSchema)

        refKeys = []
        for keyName in refSchema.getNames():
            refKeys.append((refSchema.find(keyName).key, mergedSchema.find('ref.' + keyName).key))
        srcKeys = []
        for keyName in srcSchema.getNames():
            srcKeys.append((srcSchema.find(keyName).key, mergedSchema.find('src.' + keyName).key))

        for match in matches:
            record = mergedCatalog.addNew()
            for key in refKeys:
                keyIn = key[0]
                keyOut = key[1]
                record.set(keyOut, match.first.get(keyIn))
            for key in srcKeys:
                keyIn = key[0]
                keyOut = key[1]
                record.set(keyOut, match.second.get(keyIn))

        # obtaining reference catalog name
        catalogName = os.path.basename(os.getenv("ASTROMETRY_NET_DATA_DIR").rstrip('/'))
        matchMeta.add('REFCAT', catalogName)
        mergedCatalog.getTable().setMetadata(matchMeta)

        return mergedCatalog

    def packMatches(self, matches, matchMeta):
        """Write normalised match table"""
        normalizedMatches = afwTable.packMatches(matches)
        normalizedMatches.table.setMetadata(matchMeta)
        return normalizedMatches

    def write(self, dataRef, results, wcs=None):
        if wcs is None:
            self.log.warn("WARNING: No new WCS provided")
        else:
            # Apply WCS to sources
            # No longer handling matchSources explicitly - these should all be in calib.sources,
            # or there's a bug in the calibrate task.
            if results.exposure is not None:
                results.exposure.setWcs(wcs)
            for sources in (results.sources, results.calib.sources):
                if sources is None:
                    continue
                for s in sources:
                    s.updateCoord(wcs)

        if self.config.doCalibrate:
            if results.calib.psf is not None:
                dataRef.put(results.calib.psf, 'psf')
            if (self.config.doWriteCalibrateMatches and results.calib.matches is not None and
                results.calib.matchMeta is not None):
                dataRef.put(self.packMatches(results.calib.matches, results.calib.matchMeta), "icMatch")
                if self.config.doWriteUnpackedMatches:
                    dataRef.put(self.unpackMatches(results.calib.matches, results.calib.matchMeta),
                                "icMatchFull")
            if self.config.calibrate.doComputeApCorr and results.calib.apCorr is not None:
                dataRef.put(results.calib.apCorr, 'apCorr')
            if results.calib.sources is not None:
                dataRef.put(results.calib.sources, 'icSrc')

        if results.exposure is not None:
            dataRef.put(results.exposure, 'calexp')

        if self.config.doWriteSources and not self.config.qa.useIcsources and results.sources is not None:
            dataRef.put(results.sources, 'src')
        if (self.config.doWriteSourceMatches and self.config.doWriteUnpackedMatches and
            (not self.config.qa.useIcsources)):
            sensorRef.put(self.packMatches(result.matches, result.matchMeta), "srcMatch")
            if self.config.doWriteUnpackedMatches:
                sensorRef.put(self.unpackMatches(result.matches, result.matchMeta), "srcMatchFull")


>>>>>>> bda88299
<|MERGE_RESOLUTION|>--- conflicted
+++ resolved
@@ -28,6 +28,11 @@
     root.doWriteCalibrate = False # We will write it after getting QA metadata
 
 
+def packMatches(matches, matchMeta):
+    normalizedMatches = afwTable.packMatches(matches)
+    normalizedMatches.table.setMetadata(matchMeta)
+    return normalizedMatches
+
 class SubaruProcessCcdTask(ProcessCcdTask):
     """Subaru version of ProcessCcdTask, with method to write outputs
     after producing a new multi-frame WCS, the ability to write denormalized
@@ -49,14 +54,6 @@
 
         if self.config.doFinalWrite:
             self.write(sensorRef, result, wcs=result.exposure.getWcs())
-<<<<<<< HEAD
-        if self.config.doWriteUnpackedMatches:
-            sensorRef.put(hscMatches.matchesToCatalog(result.calib.matches, result.calib.matchMeta), "icMatchList")
-        if self.config.doWriteSourceMatches and self.config.doWriteUnpackedMatches and (not self.config.qa.useIcsources):
-            sensorRef.put(hscMatches.matchesToCatalog(result.matches, result.matchMeta), "srcMatchList")
-=======
-
->>>>>>> bda88299
 
         return result
 
@@ -66,104 +63,7 @@
         """
         return SubaruArgumentParser(name=cls._DefaultName)
 
-<<<<<<< HEAD
-    def write(self, dataRef, struct, wcs=None, fluxMag0=None):
-        if wcs is None:
-            wcs = struct.exposure.getWcs()
-            self.log.log(self.log.WARN, "WARNING: No new WCS provided")
-
-        # Apply WCS to sources
-        # No longer handling matchSources explicitly - these should all be in calib.sources,
-        # or there's a bug in the calibrate task.
-        struct.exposure.setWcs(wcs)
-        for sources in (struct.sources, struct.calib.sources):
-            if sources is None:
-                continue
-            for s in sources:
-                s.updateCoord(wcs)
-
-        if fluxMag0 is not None:
-            struct.exposure.getCalib().setFluxMag0(fluxMag0)
-
-        if self.config.doCalibrate and self.config.doWriteCalibrate:
-            if struct.calib.psf is not None:
-                dataRef.put(struct.calib.psf, 'psf')
-            if self.config.doWriteCalibrateMatches and struct.calib.matches is not None and struct.calib.matchMeta is not None:
-                normalizedMatches = afwTable.packMatches(struct.calib.matches)
-                normalizedMatches.table.setMetadata(struct.calib.matchMeta)
-                dataRef.put(normalizedMatches, "icMatch")
-            if self.config.doWriteUnpackedMatches and  struct.calib.matches is not None and struct.calib.matchMeta is not None:
-                dataRef.put(hscMatches.matchesToCatalog(struct.calib.matches, struct.calib.matchMeta),
-                            "icMatchList")
-            if self.config.calibrate.doComputeApCorr and struct.calib.apCorr is not None:
-                dataRef.put(struct.calib.apCorr, 'apCorr')
-            if struct.calib.sources is not None:
-                dataRef.put(struct.calib.sources, 'icSrc')
-
-        if struct.exposure is not None:
-            dataRef.put(struct.exposure, 'calexp')
-        if self.config.doWriteSources and not self.config.qa.useIcsources and struct.sources is not None:
-            dataRef.put(struct.sources, 'src')
-=======
-    def unpackMatches(self, matches, matchMeta):
-        """Denormalise matches into "unpacked matches" """
-
-        refSchema = matches[0].first.getSchema()
-        srcSchema = matches[0].second.getSchema()
-
-        mergedSchema = afwTable.Schema()
-        def merge(schema, key, merged, name):
-            field = schema.find(key).field
-            typeStr = field.getTypeString()
-            fieldDoc = field.getDoc()
-            fieldUnits = field.getUnits()
-            if typeStr in ("ArrayF", "ArrayD", "CovF", "CovD"):
-                fieldSize = field.getSize()
-            else:
-                fieldSize = None
-            mergedSchema.addField(name + '.' + key, type=typeStr, doc=fieldDoc, units=fieldUnits,
-                                  size=fieldSize)
-
-        for keyName in refSchema.getNames():
-            merge(refSchema, keyName, mergedSchema, "ref")
-
-        for keyName in srcSchema.getNames():
-            merge(srcSchema, keyName, mergedSchema, "src")
-
-        mergedCatalog = afwTable.BaseCatalog(mergedSchema)
-
-        refKeys = []
-        for keyName in refSchema.getNames():
-            refKeys.append((refSchema.find(keyName).key, mergedSchema.find('ref.' + keyName).key))
-        srcKeys = []
-        for keyName in srcSchema.getNames():
-            srcKeys.append((srcSchema.find(keyName).key, mergedSchema.find('src.' + keyName).key))
-
-        for match in matches:
-            record = mergedCatalog.addNew()
-            for key in refKeys:
-                keyIn = key[0]
-                keyOut = key[1]
-                record.set(keyOut, match.first.get(keyIn))
-            for key in srcKeys:
-                keyIn = key[0]
-                keyOut = key[1]
-                record.set(keyOut, match.second.get(keyIn))
-
-        # obtaining reference catalog name
-        catalogName = os.path.basename(os.getenv("ASTROMETRY_NET_DATA_DIR").rstrip('/'))
-        matchMeta.add('REFCAT', catalogName)
-        mergedCatalog.getTable().setMetadata(matchMeta)
-
-        return mergedCatalog
-
-    def packMatches(self, matches, matchMeta):
-        """Write normalised match table"""
-        normalizedMatches = afwTable.packMatches(matches)
-        normalizedMatches.table.setMetadata(matchMeta)
-        return normalizedMatches
-
-    def write(self, dataRef, results, wcs=None):
+    def write(self, dataRef, results, wcs=None, fluxMag0=None):
         if wcs is None:
             self.log.warn("WARNING: No new WCS provided")
         else:
@@ -178,14 +78,17 @@
                 for s in sources:
                     s.updateCoord(wcs)
 
+        if fluxMag0 is not None:
+            results.exposure.getCalib().setFluxMag0(fluxMag0)
+
         if self.config.doCalibrate:
             if results.calib.psf is not None:
                 dataRef.put(results.calib.psf, 'psf')
             if (self.config.doWriteCalibrateMatches and results.calib.matches is not None and
                 results.calib.matchMeta is not None):
-                dataRef.put(self.packMatches(results.calib.matches, results.calib.matchMeta), "icMatch")
+                dataRef.put(packMatches(results.calib.matches, results.calib.matchMeta), "icMatch")
                 if self.config.doWriteUnpackedMatches:
-                    dataRef.put(self.unpackMatches(results.calib.matches, results.calib.matchMeta),
+                    dataRef.put(hscMatches.matchesToCatalog(results.calib.matches, results.calib.matchMeta),
                                 "icMatchFull")
             if self.config.calibrate.doComputeApCorr and results.calib.apCorr is not None:
                 dataRef.put(results.calib.apCorr, 'apCorr')
@@ -199,9 +102,6 @@
             dataRef.put(results.sources, 'src')
         if (self.config.doWriteSourceMatches and self.config.doWriteUnpackedMatches and
             (not self.config.qa.useIcsources)):
-            sensorRef.put(self.packMatches(result.matches, result.matchMeta), "srcMatch")
+            sensorRef.put(packMatches(result.matches, result.matchMeta), "srcMatch")
             if self.config.doWriteUnpackedMatches:
-                sensorRef.put(self.unpackMatches(result.matches, result.matchMeta), "srcMatchFull")
-
-
->>>>>>> bda88299
+                sensorRef.put(hscMatches.matchesToCatalog(result.matches, result.matchMeta), "srcMatchFull")