--- conflicted
+++ resolved
@@ -76,7 +76,6 @@
         table.setMetadata(self.algMetadata)
         return self.detection.makeSourceCatalog(table, exposure)
 
-<<<<<<< HEAD
     def measureExp(self, butler, dataId, stackMeas):
         exposure = butler.get("calexp", dataId)
         psf = butler.get("psf", dataId)
@@ -88,28 +87,8 @@
         apCorr = butler.get("apCorr", dataId)
         box = afwGeom.Box2D(exposure.getBBox())
 
-        # Only bother with sources that are definitely on the image
-        stackSubset = afwTable.SourceCatalog(stackMeas.sources.getTable())
-        sources = afwTable.SourceCatalog(stackMeas.sources.getSchema())
-        table = sources.getTable()
-        for s in stackMeas.sources:
-            coord = s.getCoord()
-            if box.contains(wcs.skyToPixel(coord)):
-                new = table.makeRecord()
-                new.setCoord(coord)
-                sources.append(new)
-                stackSubset.append(s)
-        self.log.log(self.log.INFO, "Subset of %d/%d sources for %s" % 
-                     (len(sources), len(stackMeas.sources), dataId))
-
-        self.measurement.run(exposure, sources, apCorr=apCorr,
-                             references=stackSubset, refWcs=stackMeas.wcs)
-
-        butler.put(sources, "src", dataId)
-=======
 class HscForcedPhotConfig(ForcedPhotConfig):
     references = ConfigurableField(target=HscReferencesTask, doc="Get reference objects")
-
 
 class HscForcedPhotTask(ForcedPhotTask):
     def readInputs(self, dataRef, *args, **kwargs):
@@ -121,7 +100,6 @@
             self.log.log(self.log.WARN, "No WCS tweak available (%s); not updating WCS." % e)
             
         return struct
->>>>>>> 65a2c04f
 
 
 def foilReadProxy(obj):
