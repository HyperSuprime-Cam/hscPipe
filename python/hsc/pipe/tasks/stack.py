import re
import argparse

import numpy

from lsst.geom import convexHull

import lsst.afw.geom as afwGeom
import lsst.afw.math as afwMath
import lsst.afw.image as afwImage
import lsst.coadd.utils as coaddUtils
from lsst.meas.algorithms import CoaddPsf
from lsst.pex.config import Config, Field, ConfigurableField
from lsst.pex.exceptions import LsstCppException, InvalidParameterException
from lsst.pipe.tasks.coaddBase import CoaddDataIdContainer, SelectDataIdContainer, CoaddTaskRunner
from lsst.pipe.tasks.selectImages import BaseSelectImagesTask, WcsSelectImagesTask, BaseExposureInfo
from lsst.pipe.tasks.makeCoaddTempExp import MakeCoaddTempExpTask
from lsst.pipe.tasks.assembleCoadd import (AssembleCoaddTask, AssembleCoaddConfig, _subBBoxIter,
                                           AssembleCoaddDataIdContainer,)
from hsc.pipe.tasks.processCoadd import SubaruProcessCoaddTask
from lsst.pipe.tasks.coaddHelpers import groupPatchExposures, getGroupDataRef
from lsst.pipe.base import Struct, DataIdContainer, ArgumentParser
from hsc.pipe.base.parallel import BatchPoolTask
from hsc.pipe.base.pool import Pool, abortOnError, NODE
from hsc.pipe.tasks.background import BackgroundReferenceTask, MatchBackgroundsTask

class NullSelectImagesTask(BaseSelectImagesTask):
    """Select images by taking everything we're given without further examination

    This is useful if the examination (e.g., Wcs checking) has been performed
    previously, and we've been provided a good list.
    """
    def runDataRef(self, patchRef, coordList, makeDataRefList=True, selectDataList=[]):
        return Struct(
            dataRefList = [s.dataRef for s in selectDataList],
            exposureInfoList = [BaseExposureInfo(s.dataRef.dataId, None) for s in selectDataList],
            )


class SimpleAssembleCoaddConfig(AssembleCoaddConfig):
    matchBackgrounds = ConfigurableField(target=MatchBackgroundsTask, doc="Background matching")


class SimpleAssembleCoaddTask(AssembleCoaddTask):
    """Assemble a coadd from a set of coaddTempExp
    """
    ConfigClass = SimpleAssembleCoaddConfig

    def __init__(self, *args, **kwargs):
        super(SimpleAssembleCoaddTask, self).__init__(*args, **kwargs)
        self.makeSubtask("interpImage")
        self.makeSubtask("matchBackgrounds")
        self.makeSubtask("scaleZeroPoint")
        self.debug = False

    def run(self, dataRef, selectDataList=[]):
        """Assemble a coadd from a set of coaddTempExp

        The coadd is computed as a mean with optional outlier rejection.

        assembleCoaddTask only works on the dataset type 'coaddTempExp', which are 'coadd temp exposures'.
        Each coaddTempExp is the size of a patch and contains data for one run, visit or
        (for a non-mosaic camera it will contain data for a single exposure).

        coaddTempExps, by default, will have backgrounds in them and will require
        config.doMatchBackgrounds = True. However, makeCoaddTempExp.py can optionally create background-
        subtracted coaddTempExps which can be coadded here by setting
        config.doMatchBackgrounds = False.

        @param dataRef: data reference for a coadd patch (of dataType 'Coadd')
        Used to access the following data products (depending on the config):
        - [in] self.config.coaddName + "Coadd_tempExp"
        - [in] self.config.coaddName + "Coadd_bgRef"
        - [out] self.config.coaddName + "Coadd"

        @return: a Struct with fields:
        - coaddExposure: coadd exposure
        """
        skyInfo = self.getSkyInfo(dataRef)
        calExpRefList = self.selectExposures(dataRef, skyInfo, selectDataList=selectDataList)
        if len(calExpRefList) == 0:
            self.log.warn("No exposures to coadd")
            return
        self.log.info("Coadding %d exposures" % len(calExpRefList))

        tempExpRefList = self.getTempExpRefList(dataRef, calExpRefList)
        inputData = self.prepareInputs(dataRef, tempExpRefList)
        tempExpRefList = inputData.tempExpRefList
        self.log.info("Found %d %s" % (len(inputData.tempExpRefList), self.getTempExpDatasetName()))
        if len(inputData.tempExpRefList) == 0:
            self.log.warn("No coadd temporary exposures found")
            return

        coaddExp = self.assemble(skyInfo, inputData.tempExpRefList, inputData.imageScalerList,
                                 inputData.weightList, inputData.bgModelList)

        if self.config.doInterp:
            self.interpImage.interpolateOnePlane(coaddExp.getMaskedImage(), "NO_DATA", coaddExp.getPsf())

        if self.config.doWrite:
            self.writeCoaddOutput(dataRef, coaddExp)

        return Struct(coaddExposure=coaddExp)

    def getTempExpRefList(self, patchRef, calExpRefList):
        """Generate list of warp data references

        @param dataRef: Data reference for patch
        @param calExpRefList: List of data references for input calexps
        @return List of warp data references
        """
        butler = patchRef.getButler()
        groupData = groupPatchExposures(patchRef, calExpRefList, self.getCoaddDatasetName(),
                                        self.getTempExpDatasetName())
        tempExpRefList = [getGroupDataRef(butler, self.getTempExpDatasetName(), g, groupData.keys) for
                          g in groupData.groups.keys()]
        return tempExpRefList

    def prepareInputs(self, patchRef, refList):
        """Prepare the input warps for coaddition

        This involves measuring weights and constructing image scalers
        for each of the inputs.

        @param refList: List of data references to tempExp
        @return Struct:
        - tempExprefList: List of data references to tempExp
        - weightList: List of weightings
        - imageScalerList: List of image scalers
        """
        statsCtrl = afwMath.StatisticsControl()
        statsCtrl.setNumSigmaClip(self.config.sigmaClip)
        statsCtrl.setNumIter(self.config.clipIter)
        statsCtrl.setAndMask(self.getBadPixelMask())
        statsCtrl.setNanSafe(True)

        # compute tempExpRefList: a list of tempExpRef that actually exist
        # and weightList: a list of the weight of the associated coadd tempExp
        # and imageScalerList: a list of scale factors for the associated coadd tempExp
        tempExpRefList = []
        weightList = []
        imageScalerList = []
        bgModelList = []
        if self.config.doMatchBackgrounds:
            bgRef = self.getBackgroundReference(patchRef)
        tempExpName = self.getTempExpDatasetName()
        for tempExpRef in refList:
            if not tempExpRef.datasetExists(tempExpName):
                self.log.warn("Could not find %s %s; skipping it" % (tempExpName, tempExpRef.dataId))
                continue

            tempExp = tempExpRef.get(tempExpName, immediate=True)
            maskedImage = tempExp.getMaskedImage()
            imageScaler = self.scaleZeroPoint.computeImageScaler(
                exposure = tempExp,
                dataRef = tempExpRef,
            )
            try:
                imageScaler.scaleMaskedImage(maskedImage)
            except Exception, e:
                self.log.warn("Scaling failed for %s (skipping it): %s" % (tempExpRef.dataId, e))
                continue
            statObj = afwMath.makeStatistics(maskedImage.getVariance(), maskedImage.getMask(),
                afwMath.MEANCLIP, statsCtrl)
            meanVar, meanVarErr = statObj.getResult(afwMath.MEANCLIP);
            weight = 1.0 / float(meanVar)
            if not numpy.isfinite(weight):
                self.log.warn("Non-finite weight for %s: skipping" % (tempExpRef.dataId,))
                continue
            self.log.info("Weight of %s %s = %0.3f" % (tempExpName, tempExpRef.dataId, weight))

            bgModel = None
            if self.config.doMatchBackgrounds:
                bgModel = self.matchBackgrounds.run(bgRef, tempExp, inPlace=False)

                if self.debug:
                    suffix = "%s-%s" % (tempExpRef.dataId['visit'], patchRef.dataId['patch'])
                    tempExp.writeFits("orig-%s.fits" % suffix)

                    bgImage = bgModel.getImageF(self.matchBackgrounds.config.interpolation,
                                                self.matchBackgrounds.config.undersampleStyle)
                    bgImage.writeFits("bgModel-%s.fits" % suffix)

                    diffImage = bgRef.clone()
                    diffImage.getMaskedImage().__isub__(tempExp.getMaskedImage())
                    diffImage.writeFits("diff-%s.fits" % suffix)

                    warpImage = tempExp.clone()
                    warpImage.getMaskedImage().__iadd__(bgImage)
                    warpImage.writeFits("warp-%s.fits" % suffix)

                    warpImage.getMaskedImage().__isub__(bgRef.getMaskedImage())
                    warpImage.writeFits("check-%s.fits" % suffix)

                    del bgImage, diffImage, warpImage

            del maskedImage
            del tempExp

            tempExpRefList.append(tempExpRef)
            weightList.append(weight)
            imageScalerList.append(imageScaler)
            bgModelList.append(bgModel)

        return Struct(tempExpRefList=tempExpRefList, weightList=weightList,
                      imageScalerList=imageScalerList, bgModelList=bgModelList)

    def getBackgroundReference(self, patchRef):
        return patchRef.get(self.config.coaddName + "Coadd_bgRef", immediate=True)

    def assemble(self, skyInfo, tempExpRefList, imageScalerList, weightList, bgModelList=None):
        """Assemble a coadd from input warps

        The assembly is performed over small areas on the image at a time, to
        conserve memory usage.

        @param skyInfo: Patch geometry information, from getSkyInfo
        @param tempExpRefList: List of data references to tempExp
        @param imageScalerList: List of image scalers
        @param weightList: List of weights
        @param bgModelList: List of background models from background matching, or None
        @return coadded exposure
        """
        tempExpName = self.getTempExpDatasetName()
        self.log.info("Assembling %s %s" % (len(tempExpRefList), tempExpName))

        statsCtrl = afwMath.StatisticsControl()
        statsCtrl.setNumSigmaClip(self.config.sigmaClip)
        statsCtrl.setNumIter(self.config.clipIter)
        statsCtrl.setAndMask(self.getBadPixelMask())
        statsCtrl.setNanSafe(True)
        statsCtrl.setCalcErrorFromInputVariance(True)
        for plane, threshold in self.config.maskPropagationThresholds.items():
            bit = afwImage.MaskU.getMaskPlane(plane)
            statsCtrl.setMaskPropagationThreshold(bit, threshold)

        if self.config.doSigmaClip:
            statsFlags = afwMath.MEANCLIP
        else:
            statsFlags = afwMath.MEAN

        if bgModelList is None:
            bgModelList = [None]*len(tempExpRefList)

        coaddExposure = afwImage.ExposureF(skyInfo.bbox, skyInfo.wcs)
        coaddExposure.setCalib(self.scaleZeroPoint.getCalib())
        coaddExposure.getInfo().setCoaddInputs(self.inputRecorder.makeCoaddInputs())
        self.assembleMetadata(coaddExposure, tempExpRefList, weightList)
        coaddMaskedImage = coaddExposure.getMaskedImage()
        subregionSizeArr = self.config.subregionSize
        subregionSize = afwGeom.Extent2I(subregionSizeArr[0], subregionSizeArr[1])
        for subBBox in _subBBoxIter(skyInfo.bbox, subregionSize):
            try:
                self.assembleSubregion(coaddExposure, subBBox, tempExpRefList, imageScalerList,
                                       weightList, bgModelList, statsFlags, statsCtrl)
            except Exception, e:
                self.log.fatal("Cannot compute coadd %s: %s" % (subBBox, e,))

        coaddUtils.setCoaddEdgeBits(coaddMaskedImage.getMask(), coaddMaskedImage.getVariance())

        return coaddExposure

    def assembleMetadata(self, coaddExposure, tempExpRefList, weightList):
        """Set the metadata for the coadd

        This basic implementation simply sets the filter from the
        first input.

        @param coaddExposure: The target image for the coadd
        @param tempExpRefList: List of data references to tempExp
        @param weightList: List of weights
        """
        tempExpName = self.getTempExpDatasetName()
        # We load a single pixel of each coaddTempExp, because we just want to get at the metadata
        # (and we need more than just the PropertySet that contains the header).  See #2777.
        bbox = afwGeom.Box2I(afwGeom.Point2I(0,0), afwGeom.Extent2I(1,1))
        first = True
        coaddInputs = coaddExposure.getInfo().getCoaddInputs()
        for tempExpRef, weight in zip(tempExpRefList, weightList):
            tempExp = tempExpRef.get(tempExpName + "_sub", bbox=bbox, imageOrigin="LOCAL", immediate=True)
            if first:
                coaddExposure.setFilter(tempExp.getFilter())
                first = False
            self.inputRecorder.addVisitToCoadd(coaddInputs, tempExp, weight)
        coaddInputs.visits.sort()
        if self.config.doPsfMatch:
            psf = self.config.modelPsf.apply(coaddExposure.getWcs())
        else:
            psf = CoaddPsf(coaddInputs.ccds, coaddExposure.getWcs())
        coaddExposure.setPsf(psf)

    def assembleSubregion(self, coaddExposure, bbox, tempExpRefList, imageScalerList, weightList,
                          bgModelList, statsFlags, statsCtrl):
        """Assemble the coadd for a sub-region

        @param coaddExposure: The target image for the coadd
        @param bbox: Sub-region to coadd
        @param tempExpRefList: List of data reference to tempExp
        @param imageScalerList: List of image scalers
        @param weightList: List of weights
        @param bgModelList: List of background models from background matching
        @param statsFlags: Statistic for coadd
        @param statsCtrl: Statistics control object for coadd
        """
        self.log.logdebug("Computing coadd over %s" % bbox)
        tempExpName = self.getTempExpDatasetName()
        coaddMaskedImage = coaddExposure.getMaskedImage()
        coaddView = afwImage.MaskedImageF(coaddMaskedImage, bbox, afwImage.PARENT, False)
        maskedImageList = afwImage.vectorMaskedImageF() # [] is rejected by afwMath.statisticsStack
        for tempExpRef, imageScaler, bgModel in zip(tempExpRefList, imageScalerList, bgModelList):
            exposure = tempExpRef.get(tempExpName + "_sub", bbox=bbox, imageOrigin="PARENT")
            maskedImage = exposure.getMaskedImage()
            imageScaler.scaleMaskedImage(maskedImage)

            if self.config.doMatchBackgrounds:
                bgImage = bgModel.getImageF()
                bgImage.setXY0(coaddMaskedImage.getXY0())
                maskedImage += bgImage.Factory(bgImage, bbox, afwImage.PARENT, False)

            maskedImageList.append(maskedImage)

        with self.timer("stack"):
            coaddSubregion = afwMath.statisticsStack(
                maskedImageList, statsFlags, statsCtrl, weightList)

        coaddView <<= coaddSubregion

    @classmethod
    def _makeArgumentParser(cls):
        """Create an argument parser
        """
        parser = ArgumentParser(name=cls._DefaultName)
        parser.add_id_argument("--id", cls.ConfigClass().coaddName + "Coadd_tempExp",
                               help="data ID, e.g. --id tract=12345 patch=1,2",
                               ContainerClass=AssembleCoaddDataIdContainer)
        parser.add_id_argument("--selectId", "calexp", help="data ID, e.g. --selectId visit=6789 ccd=0..9",
                               ContainerClass=SelectDataIdContainer)
        return parser


class StackConfig(Config):
    coaddName = Field(dtype=str, default="deep", doc="Name for coadd")
    select = ConfigurableField(target=BaseSelectImagesTask, doc="Select images to process")
    makeCoaddTempExp = ConfigurableField(target=MakeCoaddTempExpTask, doc="Warp images to sky")
    doBackgroundReference = Field(dtype=bool, default=True, doc="Build background reference?")
    backgroundReference = ConfigurableField(target=BackgroundReferenceTask, doc="Build background reference")
    assembleCoadd = ConfigurableField(target=SimpleAssembleCoaddTask, doc="Assemble warps into coadd")
    processCoadd = ConfigurableField(target=SubaruProcessCoaddTask, doc="Detection and measurement on coadd")
    doOverwriteCoadd = Field(dtype=bool, default=False, doc="Overwrite coadd?")
    doOverwriteOutput = Field(dtype=bool, default=False, doc="Overwrite processing outputs?")

    def setDefaults(self):
        self.select.retarget(WcsSelectImagesTask)
        self.makeCoaddTempExp.select.retarget(NullSelectImagesTask)
        self.backgroundReference.select.retarget(NullSelectImagesTask)
        self.assembleCoadd.select.retarget(NullSelectImagesTask)
        self.makeCoaddTempExp.doOverwrite = False
        self.processCoadd.detection.thresholdType = "pixel_stdev"
        self.assembleCoadd.doMatchBackgrounds = True
        self.makeCoaddTempExp.bgSubtracted = False

    def validate(self):
        if self.makeCoaddTempExp.coaddName != self.coaddName:
            raise RuntimeError("makeCoaddTempExp.coaddName and coaddName don't match")
        if self.assembleCoadd.coaddName != self.coaddName:
            raise RuntimeError("assembleCoadd.coaddName and coaddName don't match")
        if self.backgroundReference.coaddName != self.coaddName:
            raise RuntimeError("backgroundReference.coaddName and coaddName don't match")

class TractDataIdContainer(CoaddDataIdContainer):
    def makeDataRefList(self, namespace):
        """Make self.refList from self.idList

        It's difficult to make a data reference that merely points to an entire
        tract: there is no data product solely at the tract level.  Instead, we
        generate a list of data references for patches within the tract.
        """
        datasetType = namespace.config.coaddName + "Coadd"
        validKeys = set(["tract", "filter", "patch",])

        getPatchRefList = lambda tract: [namespace.butler.dataRef(datasetType=datasetType, tract=tract.getId(),
                                                                  filter=dataId["filter"],
                                                                  patch="%d,%d" % patch.getIndex()) for
                                         patch in tract]

        tractRefs = {} # Data references for each tract
        for dataId in self.idList:
            for key in validKeys:
                if key in ("tract", "patch",):
                    # Will deal with these explicitly
                    continue
                if key not in dataId:
                    raise argparse.ArgumentError(None, "--id must include " + key)

            skymap = self.getSkymap(namespace, datasetType)

            if "tract" in dataId:
                tractId = dataId["tract"]
                if tractId not in tractRefs:
                    tractRefs[tractId] = []
                if "patch" in dataId:
                    tractRefs[tractId].append(namespace.butler.dataRef(datasetType=datasetType, tract=tractId,
                                                                       filter=dataId['filter'],
                                                                       patch=dataId['patch']))
                else:
                    tractRefs[tractId] += getPatchRefList(skymap[tractId])
            else:
                tractRefs = dict((tract.getId(), tractRefs.get(tract.getId(), []) + getPatchRefList(tract)) for
                                 tract in skymap)

        self.refList = tractRefs.values()

class StackTaskRunner(CoaddTaskRunner):
    @staticmethod
    def getTargetList(parsedCmd, **kwargs):
        """Get bare butler into Task"""
        kwargs["butler"] = parsedCmd.butler
        kwargs["selectDataList"] = parsedCmd.selectId.dataList
        return [(parsedCmd.id.refList, kwargs),]

class StackTask(BatchPoolTask):
    ConfigClass = StackConfig
    _DefaultName = "stacker" # "stack" conflicts with hscMosaic's StackTask.
    RunnerClass = StackTaskRunner

    def __init__(self, *args, **kwargs):
        super(StackTask, self).__init__(*args, **kwargs)
        self.makeSubtask("select")
        self.makeSubtask("makeCoaddTempExp")
        self.makeSubtask("backgroundReference")
        self.makeSubtask("assembleCoadd")
        self.makeSubtask("processCoadd")

    @classmethod
    def _makeArgumentParser(cls, doBatch=False, **kwargs):
        """
        Selection references are not cheap (reads Wcs), so are generated
        only if we're not doing a batch submission.
        """
        parser = ArgumentParser(name=cls._DefaultName)
        parser.add_id_argument("--id", "deepCoadd", help="data ID, e.g. --id tract=12345 patch=1,2",
                               ContainerClass=TractDataIdContainer)
<<<<<<< HEAD
        # We don't want to be reading all the WCSes if we're only in the act of submitting to batch system
        SelectContainerClass = DataIdContainer if doBatch else SelectDataIdContainer
        parser.add_id_argument("--selectId", "raw", help="data ID, e.g. --selectId visit=6789 ccd=0..9",
=======
        # We don't want to be reading all the WCSes if we're only in the act of submitting to PBS
        SelectContainerClass = DataIdContainer if doPbs else SelectDataIdContainer
        parser.add_id_argument("--selectId", "calexp", help="data ID, e.g. --selectId visit=6789 ccd=0..9",
>>>>>>> 3091d632
                               ContainerClass=SelectContainerClass)
        return parser

    @classmethod
    def batchWallTime(cls, time, parsedCmd, numNodes, numProcs):
        numTargets = len(parsedCmd.selectId.refList)
        return time*numTargets/float(numNodes*numProcs)

    @abortOnError
    def run(self, tractPatchRefList, butler, selectDataList=[]):
        """Determine which tracts are non-empty before processing"""
        pool = Pool("tracts")
        pool.storeSet(skymap=butler.get(self.config.coaddName + "Coadd_skyMap"))
        tractIdList = []
        for patchRefList in tractPatchRefList:
            tractSet = set([patchRef.dataId["tract"] for patchRef in patchRefList])
            assert len(tractSet) == 1
            tractIdList.append(tractSet.pop())

        # Remove data references for faster MPI
        selectDataListCopy = [selectData.copy() for selectData in selectDataList]
        for selectData in selectDataListCopy:
            selectData.dataRef = None

        nonEmptyList = pool.mapNoBalance(self.checkTract, tractIdList, selectDataListCopy)
        tractPatchRefList = [patchRefList for patchRefList, nonEmpty in
                             zip(tractPatchRefList, nonEmptyList) if nonEmpty]
        self.log.info("Non-empty tracts (%d): %s" % (len(tractPatchRefList),
                                                     [patchRefList[0].dataId["tract"] for patchRefList in
                                                      tractPatchRefList]))

        # Process the non-empty tracts
        return [self.runTract(patchRefList, butler, selectDataList) for patchRefList in tractPatchRefList]

    @abortOnError
    def runTract(self, patchRefList, butler, selectDataList=[]):
        """Run stacking on a tract

        All nodes execute this method, though the master and slaves
        take different routes through it.

        @param tractRef: Data reference for tract
        @param selectDataList: List of SelectStruct for inputs
        """
        pool = Pool("stacker")
        pool.storeSet(warpType=self.config.coaddName + "Coadd_tempExp",
                      coaddType=self.config.coaddName + "Coadd")
        warpData = [Struct(patchRef=patchRef, selectDataList=selectDataList) for
                    patchRef in patchRefList]
        selectedData = pool.map(self.warp, warpData)
        if self.config.doBackgroundReference:
            self.backgroundReference.run(patchRefList, selectDataList)

        refNamer = lambda patchRef: tuple(map(int, patchRef.dataId["patch"].split(",")))
        lookup = dict(zip(map(refNamer, patchRefList), selectedData))
        coaddData = [Struct(patchRef=patchRef, selectDataList=lookup[refNamer(patchRef)]) for
                     patchRef in patchRefList]
        pool.map(self.coadd, coaddData)

    def checkTract(self, cache, tractId, selectDataList):
        """Check whether a tract has any overlapping inputs

        This method only runs on slave nodes.

        @param cache: Pool cache
        @param tractId: Data identifier for tract
        @param selectDataList: List of selection data
        @return whether tract has any overlapping inputs
        """
        skymap = cache.skymap
        tract = skymap[tractId]
        tractWcs = tract.getWcs()
        tractPoly = convexHull([tractWcs.pixelToSky(afwGeom.Point2D(coord)).getVector() for
                                coord in tract.getBBox().getCorners()])

        for selectData in selectDataList:
            if hasattr(selectData, "poly"):
                poly = selectData.poly
            else:
                wcs = selectData.wcs
                dims = selectData.dims
                box = afwGeom.Box2D(afwGeom.Point2D(0, 0), afwGeom.Point2D(*dims))
                selectData.poly = convexHull([wcs.pixelToSky(coord).getVector() for coord in box.getCorners()])
            if tractPoly.intersects(selectData.poly):
                return True
        return False

    def warp(self, cache, data):
        """Warp all images for a patch

        Only slave nodes execute this method.

        Because only one argument may be passed, it is expected to
        contain multiple elements, which are:
        @param patchRef: data reference for patch
        @param selectDataList: List of SelectStruct for inputs
        @return selectDataList with non-overlapping elements removed
        """
        patchRef = data.patchRef
        selectDataList = self.selectExposures(patchRef, data.selectDataList)
        with self.logOperation("warping %s" % (patchRef.dataId,), catch=True):
            self.makeCoaddTempExp.run(patchRef, selectDataList)
        return selectDataList

    def coadd(self, cache, data):
        """Construct coadd for a patch and measure

        Only slave nodes execute this method.

        Because only one argument may be passed, it is expected to
        contain multiple elements, which are:
        @param patchRef: data reference for patch
        @param selectDataList: List of SelectStruct for inputs
        """
        patchRef = data.patchRef
        selectDataList = data.selectDataList
        coadd = None
        with self.logOperation("coadding %s" % (patchRef.dataId,), catch=True):
            if self.config.doOverwriteCoadd or not patchRef.datasetExists(cache.coaddType):
                coaddResults = self.assembleCoadd.run(patchRef, selectDataList)
                if coaddResults is not None:
                    coadd = coaddResults.coaddExposure
            elif patchRef.datasetExists(cache.coaddType):
                self.log.info("%s: Reading coadd %s" % (NODE, patchRef.dataId))
                coadd = patchRef.get(cache.coaddType, immediate=True)

        if coadd is not None and (self.config.doOverwriteOutput or
                                  not patchRef.datasetExists(cache.coaddType + "_src") or
                                  not patchRef.datasetExists(cache.coaddType + "_calexp")):
                self.process(patchRef, coadd)

    def selectExposures(self, patchRef, selectDataList):
        """Select exposures to operate upon, via the SelectImagesTask

        This is very similar to CoaddBaseTask.selectExposures, except we return
        a list of SelectStruct (same as the input), so we can plug the results into
        future uses of SelectImagesTask.
        """
        key = lambda dataRef: tuple(dataRef.dataId[k] for k in sorted(dataRef.dataId.keys()))
        inputs = dict((key(select.dataRef), select) for select in selectDataList)
        skyMap = patchRef.get(self.config.coaddName + "Coadd_skyMap")
        tract = skyMap[patchRef.dataId["tract"]]
        patch = tract[(tuple(int(i) for i in patchRef.dataId["patch"].split(",")))]
        bbox = patch.getOuterBBox()
        wcs = tract.getWcs()
        cornerPosList = afwGeom.Box2D(bbox).getCorners()
        coordList = [wcs.pixelToSky(pos) for pos in cornerPosList]
        dataRefList = self.select.runDataRef(patchRef, coordList, selectDataList=selectDataList).dataRefList
        return [inputs[key(dataRef)] for dataRef in dataRefList]

    def process(self, patchRef, coadd):
        with self.logOperation("processing %s" % (patchRef.dataId,), catch=True):
            try:
                self.processCoadd.run(patchRef)
            except LsstCppException as e:
                self.log.warn("LsstCppException %s" % NODE)
                if (isinstance(e.message, InvalidParameterException) and
                    re.search("St. dev. must be > 0:", e.message.what())):
                    # All the good pixels are outside the area of interest; allow to proceed
                    self.log.warn("No usable area for detection: %s" % patchRef.dataId)
                else:
                    raise

    def writeMetadata(self, dataRef):
        pass


"""
StackLauncher:
* Inputs: coadd name (for SkyMap retrieval), PBS stuff, exposure list, reference exposure
* Calculate overlaps: for each input, determine overlapping tract,patch: {visit/ccd --> tract/patch}
* Invert overlaps: {tract/patch --> visit/ccd}
* Determine background reference exposures (for now, use whatever's provided in refId; this is OK for single fields, but eventually we need a means of selecting reference exposures over an extended area; some ideas at https://dev.lsstcorp.org/trac/ticket/2741)
* Persist overlaps and background reference determinations
 save {tract/patch --> ref visit/ccd}
* For each tract/patch, launch StackTask

StackTask:
* Inputs: coadd name, tract/patch, specific exposure list, single ref exposure
* For each input: makeCoaddTempExp
* assembleCoadd with background matching to ref exposure
* (Could do a detection/photometry on the coadd right now, but background subtraction not the best)
* Generate summary statistics required for BackgroundSubtractionTask

BackgroundSubtractionTask:
* Inputs: coadd name, tract, patch list, ref exposure
* Determine background over the patches of the tract that share a common ref exposure id
* For each patch: write background model

StackFit = processCoadd:
* Subtract background, detect and measure
* Measure same apertures for different filters

ResolveDupes = done automatically in forcedPhotCoadd, but processCoadd dupe resolution requires LSST feature (#2893):
* Inputs: All sources measured from coadds
* Resolve duplicates (patch overlaps, tract overlaps)

ForcedPhotometry = forcedPhotCoadd:
* Inputs: coadd name, --id
* Get reference source list, measure with forced apertures

MultiFit = coming....:
* Inputs: coadd name, tract/patch, exposure list
* Get reference source list
* For each source in patch: determine relevant exposures, measure simultaneously across exposures


"""<|MERGE_RESOLUTION|>--- conflicted
+++ resolved
@@ -440,15 +440,9 @@
         parser = ArgumentParser(name=cls._DefaultName)
         parser.add_id_argument("--id", "deepCoadd", help="data ID, e.g. --id tract=12345 patch=1,2",
                                ContainerClass=TractDataIdContainer)
-<<<<<<< HEAD
         # We don't want to be reading all the WCSes if we're only in the act of submitting to batch system
         SelectContainerClass = DataIdContainer if doBatch else SelectDataIdContainer
-        parser.add_id_argument("--selectId", "raw", help="data ID, e.g. --selectId visit=6789 ccd=0..9",
-=======
-        # We don't want to be reading all the WCSes if we're only in the act of submitting to PBS
-        SelectContainerClass = DataIdContainer if doPbs else SelectDataIdContainer
         parser.add_id_argument("--selectId", "calexp", help="data ID, e.g. --selectId visit=6789 ccd=0..9",
->>>>>>> 3091d632
                                ContainerClass=SelectContainerClass)
         return parser
 
