import re
import argparse

import numpy

from lsst.geom import convexHull

import lsst.pex.exceptions as pexExceptions
import lsst.afw.geom as afwGeom
import lsst.afw.math as afwMath
import lsst.afw.table as afwTable
import lsst.afw.detection as afwDet
import lsst.afw.image as afwImage
import lsst.afw.table as afwTable
from lsst.afw.fits.fitsLib import FitsError
import lsst.coadd.utils as coaddUtils
from lsst.meas.algorithms import CoaddPsf, makeCoaddApCorrMap, SourceMeasurementTask
from lsst.meas.deblender import SourceDeblendTask
from lsst.pex.config import Config, Field, ConfigurableField, ListField
from lsst.pex.exceptions import LsstCppException, InvalidParameterException
from lsst.pipe.tasks.coaddBase import CoaddDataIdContainer, SelectDataIdContainer, CoaddTaskRunner, getSkyInfo
from lsst.pipe.tasks.selectImages import BaseSelectImagesTask, WcsSelectImagesTask, BaseExposureInfo
from lsst.pipe.tasks.makeCoaddTempExp import MakeCoaddTempExpTask
from lsst.pipe.tasks.assembleCoadd import (AssembleCoaddTask, AssembleCoaddConfig, _subBBoxIter,
                                           AssembleCoaddDataIdContainer,)
from lsst.pipe.tasks.setPrimaryFlags import SetPrimaryFlagsTask
from lsst.pipe.tasks.propagateVisitFlags import PropagateVisitFlagsTask
from lsst.pipe.tasks.coaddHelpers import groupPatchExposures, getGroupDataRef
from lsst.pipe.base import Struct, DataIdContainer, ArgumentParser, Task
from lsst.pipe.tasks.multiBand import DetectCoaddSourcesTask
from lsst.pipe.tasks.astrometry import AstrometryTask
from hsc.pipe.base.parallel import BatchPoolTask
from hsc.pipe.base.pool import Pool, abortOnError, NODE
from hsc.pipe.base.butler import getDataRef
from hsc.pipe.base.matches import matchesToCatalog
from hsc.pipe.tasks.background import BackgroundReferenceTask, MatchBackgroundsTask
from lsst.meas.algorithms import SourceDetectionTask

class NullSelectImagesTask(BaseSelectImagesTask):
    """Select images by taking everything we're given without further examination

    This is useful if the examination (e.g., Wcs checking) has been performed
    previously, and we've been provided a good list.
    """
    def runDataRef(self, patchRef, coordList, makeDataRefList=True, selectDataList=[]):
        return Struct(
            dataRefList = [s.dataRef for s in selectDataList],
            exposureInfoList = [BaseExposureInfo(s.dataRef.dataId, None) for s in selectDataList],
            )


class SimpleAssembleCoaddConfig(AssembleCoaddConfig):
    matchBackgrounds = ConfigurableField(target=MatchBackgroundsTask, doc="Background matching")
    removeMaskPlanes = ListField(dtype=str, default=["CROSSTALK"], doc="Mask planes to remove before coadding")

    def setDefaults(self):
        AssembleCoaddConfig.setDefaults(self)
        self.doWrite = False # Will be done by StackTask

class SimpleAssembleCoaddTask(AssembleCoaddTask):
    """Assemble a coadd from a set of coaddTempExp
    """
    ConfigClass = SimpleAssembleCoaddConfig

    def __init__(self, *args, **kwargs):
        super(SimpleAssembleCoaddTask, self).__init__(*args, **kwargs)
        self.makeSubtask("interpImage")
        self.makeSubtask("matchBackgrounds")
        self.makeSubtask("scaleZeroPoint")
        self.debug = False

    def run(self, dataRef, selectDataList=[]):
        """Assemble a coadd from a set of coaddTempExp

        The coadd is computed as a mean with optional outlier rejection.

        assembleCoaddTask only works on the dataset type 'coaddTempExp', which are 'coadd temp exposures'.
        Each coaddTempExp is the size of a patch and contains data for one run, visit or
        (for a non-mosaic camera it will contain data for a single exposure).

        coaddTempExps, by default, will have backgrounds in them and will require
        config.doMatchBackgrounds = True. However, makeCoaddTempExp.py can optionally create background-
        subtracted coaddTempExps which can be coadded here by setting
        config.doMatchBackgrounds = False.

        @param dataRef: data reference for a coadd patch (of dataType 'Coadd')
        Used to access the following data products (depending on the config):
        - [in] self.config.coaddName + "Coadd_tempExp"
        - [in] self.config.coaddName + "Coadd_bgRef"
        - [out] self.config.coaddName + "Coadd"

        @return: a Struct with fields:
        - coaddExposure: coadd exposure
        """
        skyInfo = self.getSkyInfo(dataRef)
        calExpRefList = self.selectExposures(dataRef, skyInfo, selectDataList=selectDataList)
        if len(calExpRefList) == 0:
            self.log.warn("No exposures to coadd")
            return
        self.log.info("Coadding %d exposures" % len(calExpRefList))

        tempExpRefList = self.getTempExpRefList(dataRef, calExpRefList)
        inputData = self.prepareInputs(dataRef, tempExpRefList)
        tempExpRefList = inputData.tempExpRefList
        self.log.info("Found %d %s" % (len(inputData.tempExpRefList), self.getTempExpDatasetName()))
        if len(inputData.tempExpRefList) == 0:
            self.log.warn("No coadd temporary exposures found")
            return

        coaddExp = self.assemble(skyInfo, inputData.tempExpRefList, inputData.imageScalerList,
                                 inputData.weightList, inputData.bgModelList, doClip=self.config.doSigmaClip)

        if self.config.doInterp:
            self.interpImage.interpolateOnePlane(coaddExp.getMaskedImage(), "NO_DATA", coaddExp.getPsf())
            # Non-positive is bad for variance
            varArray = coaddExp.getMaskedImage().getVariance().getArray()
            varArray[:] = numpy.where(varArray > 0, varArray, numpy.inf)

        if self.config.doWrite:
            self.writeCoaddOutput(dataRef, coaddExp)

        return Struct(coaddExposure=coaddExp)

    def getTempExpRefList(self, patchRef, calExpRefList):
        """Generate list of warp data references

        @param dataRef: Data reference for patch
        @param calExpRefList: List of data references for input calexps
        @return List of warp data references
        """
        butler = patchRef.getButler()
        groupData = groupPatchExposures(patchRef, calExpRefList, self.getCoaddDatasetName(),
                                        self.getTempExpDatasetName())
        tempExpRefList = [getGroupDataRef(butler, self.getTempExpDatasetName(), g, groupData.keys) for
                          g in groupData.groups.keys()]
        return tempExpRefList

    def prepareInputs(self, patchRef, refList):
        """Prepare the input warps for coaddition

        This involves measuring weights and constructing image scalers
        for each of the inputs.

        @param refList: List of data references to tempExp
        @return Struct:
        - tempExprefList: List of data references to tempExp
        - weightList: List of weightings
        - imageScalerList: List of image scalers
        """
        statsCtrl = afwMath.StatisticsControl()
        statsCtrl.setNumSigmaClip(self.config.sigmaClip)
        statsCtrl.setNumIter(self.config.clipIter)
        statsCtrl.setAndMask(self.getBadPixelMask())
        statsCtrl.setNanSafe(True)

        # compute tempExpRefList: a list of tempExpRef that actually exist
        # and weightList: a list of the weight of the associated coadd tempExp
        # and imageScalerList: a list of scale factors for the associated coadd tempExp
        tempExpRefList = []
        weightList = []
        imageScalerList = []
        bgModelList = []
        if self.config.doMatchBackgrounds:
            bgRef = self.getBackgroundReference(patchRef)
        tempExpName = self.getTempExpDatasetName()
        for tempExpRef in refList:
            if not tempExpRef.datasetExists(tempExpName):
                self.log.warn("Could not find %s %s; skipping it" % (tempExpName, tempExpRef.dataId))
                continue

            tempExp = tempExpRef.get(tempExpName, immediate=True)
            maskedImage = tempExp.getMaskedImage()
            imageScaler = self.scaleZeroPoint.computeImageScaler(
                exposure = tempExp,
                dataRef = tempExpRef,
            )
            try:
                imageScaler.scaleMaskedImage(maskedImage)
            except Exception, e:
                self.log.warn("Scaling failed for %s (skipping it): %s" % (tempExpRef.dataId, e))
                continue
            statObj = afwMath.makeStatistics(maskedImage.getVariance(), maskedImage.getMask(),
                afwMath.MEANCLIP, statsCtrl)
            meanVar, meanVarErr = statObj.getResult(afwMath.MEANCLIP);
            weight = 1.0 / float(meanVar)
            if not numpy.isfinite(weight):
                self.log.warn("Non-finite weight for %s: skipping" % (tempExpRef.dataId,))
                continue
            self.log.info("Weight of %s %s = %0.3f" % (tempExpName, tempExpRef.dataId, weight))

            bgModel = None
            if self.config.doMatchBackgrounds:
                bgModel = self.matchBackgrounds.run(bgRef, tempExp, inPlace=False)

                if self.debug:
                    suffix = "%s-%s" % (tempExpRef.dataId['visit'], patchRef.dataId['patch'])
                    tempExp.writeFits("orig-%s.fits" % suffix)

                    bgImage = bgModel.getImageF(self.matchBackgrounds.config.interpolation,
                                                self.matchBackgrounds.config.undersampleStyle)
                    bgImage.writeFits("bgModel-%s.fits" % suffix)

                    diffImage = bgRef.clone()
                    diffImage.getMaskedImage().__isub__(tempExp.getMaskedImage())
                    diffImage.writeFits("diff-%s.fits" % suffix)

                    warpImage = tempExp.clone()
                    warpImage.getMaskedImage().__iadd__(bgImage)
                    warpImage.writeFits("warp-%s.fits" % suffix)

                    warpImage.getMaskedImage().__isub__(bgRef.getMaskedImage())
                    warpImage.writeFits("check-%s.fits" % suffix)

                    del bgImage, diffImage, warpImage

            del maskedImage
            del tempExp

            tempExpRefList.append(tempExpRef)
            weightList.append(weight)
            imageScalerList.append(imageScaler)
            bgModelList.append(bgModel)

        return Struct(tempExpRefList=tempExpRefList, weightList=weightList,
                      imageScalerList=imageScalerList, bgModelList=bgModelList)

    def getBackgroundReference(self, patchRef):
        return patchRef.get(self.config.coaddName + "Coadd_bgRef", immediate=True)

    def assemble(self, skyInfo, tempExpRefList, imageScalerList, weightList, bgModelList=None,
                 altMaskList=None, doClip=False, mask=None):
        """Assemble a coadd from input warps

        The assembly is performed over small areas on the image at a time, to
        conserve memory usage.

        @param skyInfo: Patch geometry information, from getSkyInfo
        @param tempExpRefList: List of data references to tempExp
        @param imageScalerList: List of image scalers
        @param weightList: List of weights
        @param bgModelList: List of background models from background matching, or None
        @param altMaskList: List of alternate masks to use than those on disk, or None
        @param doClip: Use clipping when codding?
        @param mask: Mask to ignore when coadding
        @return coadded exposure
        """
        tempExpName = self.getTempExpDatasetName()
        self.log.info("Assembling %s %s" % (len(tempExpRefList), tempExpName))
        if mask is None:
            mask = self.getBadPixelMask()

        statsCtrl = afwMath.StatisticsControl()
        statsCtrl.setNumSigmaClip(self.config.sigmaClip)
        statsCtrl.setNumIter(self.config.clipIter)
        statsCtrl.setAndMask(mask)
        statsCtrl.setNanSafe(True)
        statsCtrl.setWeighted(True)
        statsCtrl.setCalcErrorFromInputVariance(True)
        for plane, threshold in self.config.maskPropagationThresholds.items():
            bit = afwImage.MaskU.getMaskPlane(plane)
            statsCtrl.setMaskPropagationThreshold(bit, threshold)

        if doClip:
            statsFlags = afwMath.MEANCLIP
        else:
            statsFlags = afwMath.MEAN

        if bgModelList is None:
            bgModelList = [None]*len(tempExpRefList)

        if altMaskList is None:
            altMaskList = [None]*len(tempExpRefList)

        coaddExposure = afwImage.ExposureF(skyInfo.bbox, skyInfo.wcs)
        coaddExposure.setCalib(self.scaleZeroPoint.getCalib())
        coaddExposure.getInfo().setCoaddInputs(self.inputRecorder.makeCoaddInputs())
        self.assembleMetadata(coaddExposure, tempExpRefList, weightList)
        coaddMaskedImage = coaddExposure.getMaskedImage()
        subregionSizeArr = self.config.subregionSize
        subregionSize = afwGeom.Extent2I(subregionSizeArr[0], subregionSizeArr[1])
        for subBBox in _subBBoxIter(skyInfo.bbox, subregionSize):
            try:
                self.assembleSubregion(coaddExposure, subBBox, tempExpRefList, imageScalerList,
                                       weightList, bgModelList, altMaskList, statsFlags, statsCtrl)
            except Exception, e:
                self.log.fatal("Cannot compute coadd %s: %s" % (subBBox, e,))

        coaddUtils.setCoaddEdgeBits(coaddMaskedImage.getMask(), coaddMaskedImage.getVariance())

        return coaddExposure

    def assembleMetadata(self, coaddExposure, tempExpRefList, weightList):
        """Set the metadata for the coadd

        This basic implementation simply sets the filter from the
        first input.

        @param coaddExposure: The target image for the coadd
        @param tempExpRefList: List of data references to tempExp
        @param weightList: List of weights
        """
        tempExpName = self.getTempExpDatasetName()
        # We load a single pixel of each coaddTempExp, because we just want to get at the metadata
        # (and we need more than just the PropertySet that contains the header).  See #2777.
        bbox = afwGeom.Box2I(afwGeom.Point2I(0,0), afwGeom.Extent2I(1,1))
        first = True
        coaddInputs = coaddExposure.getInfo().getCoaddInputs()
        for tempExpRef, weight in zip(tempExpRefList, weightList):
            tempExp = tempExpRef.get(tempExpName + "_sub", bbox=bbox, imageOrigin="LOCAL", immediate=True)
            if first:
                coaddExposure.setFilter(tempExp.getFilter())
                first = False
            self.inputRecorder.addVisitToCoadd(coaddInputs, tempExp, weight)
        coaddInputs.visits.sort()
        if self.config.doPsfMatch:
            psf = self.config.modelPsf.apply(coaddExposure.getWcs())
        else:
            psf = CoaddPsf(coaddInputs.ccds, coaddExposure.getWcs())
        coaddExposure.setPsf(psf)
        apCorrMap = makeCoaddApCorrMap(coaddInputs.ccds, coaddExposure.getBBox(afwImage.PARENT),
                                       coaddExposure.getWcs())
        coaddExposure.getInfo().setApCorrMap(apCorrMap)

    def assembleSubregion(self, coaddExposure, bbox, tempExpRefList, imageScalerList, weightList,
                          bgModelList, altMaskList, statsFlags, statsCtrl):
        """Assemble the coadd for a sub-region

        @param coaddExposure: The target image for the coadd
        @param bbox: Sub-region to coadd
        @param tempExpRefList: List of data reference to tempExp
        @param imageScalerList: List of image scalers
        @param weightList: List of weights
        @param bgModelList: List of background models from background matching
        @param altMaskList: List alternate masks to use than on disk
        @param statsFlags: Statistic for coadd
        @param statsCtrl: Statistics control object for coadd
        """
        self.log.logdebug("Computing coadd over %s" % bbox)
        tempExpName = self.getTempExpDatasetName()
        coaddMaskedImage = coaddExposure.getMaskedImage()
        coaddView = afwImage.MaskedImageF(coaddMaskedImage, bbox, afwImage.PARENT, False)
        maskedImageList = afwImage.vectorMaskedImageF() # [] is rejected by afwMath.statisticsStack
        for tempExpRef, imageScaler, bgModel, altMask in zip(tempExpRefList, imageScalerList, bgModelList,
                                                              altMaskList):
            exposure = tempExpRef.get(tempExpName + "_sub", bbox=bbox, imageOrigin="PARENT")
            maskedImage = exposure.getMaskedImage()

            if altMask:
                altMaskSub = altMask.Factory(altMask, bbox, afwImage.PARENT)
                maskedImage.getMask().swap(altMaskSub)

            imageScaler.scaleMaskedImage(maskedImage)

            if self.config.doMatchBackgrounds:
                bgImage = bgModel.getImageF()
                bgImage.setXY0(coaddMaskedImage.getXY0())
                maskedImage += bgImage.Factory(bgImage, bbox, afwImage.PARENT, False)

            if self.config.removeMaskPlanes:
                mask = maskedImage.getMask()
                mask &= ~mask.getPlaneBitMask(self.config.removeMaskPlanes)

            maskedImageList.append(maskedImage)

        with self.timer("stack"):
            coaddSubregion = afwMath.statisticsStack(
                maskedImageList, statsFlags, statsCtrl, weightList)

        coaddView <<= coaddSubregion

    @classmethod
    def _makeArgumentParser(cls):
        """Create an argument parser
        """
        parser = ArgumentParser(name=cls._DefaultName)
        parser.add_id_argument("--id", cls.ConfigClass().coaddName + "Coadd_tempExp",
                               help="data ID, e.g. --id tract=12345 patch=1,2",
                               ContainerClass=AssembleCoaddDataIdContainer)
        parser.add_id_argument("--selectId", "calexp", help="data ID, e.g. --selectId visit=6789 ccd=0..9",
                               ContainerClass=SelectDataIdContainer)
        return parser


<<<<<<< HEAD
class ProcessCoaddConfig(Config):
    coaddName = Field(dtype=str, default="deep", doc="Name of coadd")
    detectCoaddSources = ConfigurableField(target=DetectCoaddSourcesTask, doc="Detect sources on coadd")
    deblend = ConfigurableField(target=SourceDeblendTask, doc="Split detections into their components")
    measurement = ConfigurableField(target=SourceMeasurementTask, doc="Measure deblended detections")
    astrometry = ConfigurableField(target=AstrometryTask, doc = "Astrometric matching")
    setPrimaryFlags = ConfigurableField(target=SetPrimaryFlagsTask, doc="Set flags for primary in tract/patch")
    propagateFlags = ConfigurableField(target=PropagateVisitFlagsTask, doc="Propagate flags to coadd")

    def setDefaults(self):
        Config.setDefaults(self)
        self.measurement.doReplaceWithNoise = True
        self.deblend.maxNumberOfPeaks = 20
        self.astrometry.forceKnownWcs = True
        self.astrometry.solver.calculateSip = False

class ProcessCoaddTask(Task):
    """Process a coadd through detection, deblend and measurement

    This differs from the lsst.pipe.tasks.ProcessCoadd because it uses
    the DetectCoaddSourcesTask and writes the detections separately so
    they can be used for the rest of the multiband processing scheme).
    """

    ConfigClass = ProcessCoaddConfig

    def __init__(self, *args, **kwargs):
        Task.__init__(self, *args, **kwargs)
        self.makeSubtask("detectCoaddSources")

        # Because the detectCoaddSources results are saved separately (so we can use for the multiband
        # processing scheme), we need a separate schema for measurement
        schema = self.detectCoaddSources.schema
        self.schemaMapper = afwTable.SchemaMapper(schema)
        self.schemaMapper.addMinimalSchema(schema)
        self.schema = self.schemaMapper.getOutputSchema()

        self.makeSubtask("deblend", schema=self.schema)
        self.makeSubtask("measurement", schema=self.schema)
        self.makeSubtask("setPrimaryFlags", schema=self.schema)
        self.makeSubtask("propagateFlags", schema=self.schema)
        self.makeSubtask("astrometry", schema=self.schema)

    def makeIdFactory(self, dataRef):
        """Return an IdFactory for setting the detection identifiers

        The actual parameters used in the IdFactory are provided by
        the butler (through the provided data reference).
        """
        expBits = dataRef.get(self.config.coaddName + "Coadd_src" + "_bits")
        expId = long(dataRef.get(self.config.coaddName + "Coadd_src"))
        return afwTable.IdFactory.makeSource(expId, 64 - expBits)

    def run(self, patchRef, exposure, coaddType="deepCoadd"):
        """!Run detection, deblending, measurement and matching to the reference catalog

        @param patchRef: Data reference for patch
        @param exposure: Coadd exposure to measure
        @param coaddType: Name of coadd for butler
        @return Struct(detection: results from DetectCoaddSourcesTask,
                       sources: SourceCatalog from measurement,
                       matches: results from source matching
                       )
        """
        idFactory = self.detectCoaddSources.makeIdFactory(patchRef)
        detResults = self.detectCoaddSources.runDetection(exposure, idFactory.clone()) # incl. background sub
        self.detectCoaddSources.write(detResults, patchRef)
        srcName = coaddType + "_src"
        matchName = coaddType + "_srcMatch"
        sources = self.measureSources(exposure, detResults.sources, idFactory.clone())
        skyInfo = getSkyInfo(self.config.coaddName, patchRef)
        self.setPrimaryFlags.run(sources, skyInfo.skyMap, skyInfo.tractInfo, skyInfo.patchInfo,
                                 includeDeblend=True)
        self.propagateFlags.run(patchRef.getButler(), sources,
                                self.propagateFlags.getCcdInputs(exposure), exposure.getWcs())
        patchRef.put(sources, srcName)
        try:
            matches = self.matchSources(exposure, sources)
            patchRef.put(matches.normalized, matchName)
            patchRef.put(matches.full, matchName + "Full")
        except Exception as e:
            self.log.warn("Unable to match to reference catalog: %s" % e)
            matches = None
        return Struct(detection=detResults, sources=sources, matches=matches)

    def measureSources(self, exposure, detections, idFactory):
        """!Measure sources on exposure

        We produce a new SourceCatalog with the measurements, because
        the detections catalog doesn't have the correct schema.

        @param exposure: Coadd exposure to measure
        @param detections: SourceCatalog of detections
        @param idFactory: IdFactory for measurement catalog
        @return SourceCatalog of measurements
        """
        # Convert detections catalog to new schema for measurement
        table = afwTable.SourceTable.make(self.schema, idFactory)
        sources = afwTable.SourceCatalog(table)
        sources.extend(detections, self.schemaMapper)
        self.deblend.run(exposure, sources, exposure.getPsf())
        self.measurement.run(exposure, sources)
        return sources

    def matchSources(self, exposure, sources):
        """!Match the sources to the astrometric reference catalog

        Both normalised and denormalised catalogs are returned.

        @param exposure: Coadd exposure for matching
        @param detections: Detections to match
        @return Struct(matches: matched sources;
                       matchMetadata: metadata from matching;
                       normalized: normalized match catalog;
                       full: full (denormalized) match catalog
                       )
        """
        self.log.info("Matching src to reference catalogue")
        result = self.astrometry.astrometer.useKnownWcs(sources, exposure=exposure)
        result.normalized = afwTable.packMatches(result.matches)
        result.normalized.table.setMetadata(result.matchMetadata)
        result.full = matchesToCatalog(result.matches, result.matchMetadata)
        return result
=======
def countMaskFromFootprint(mask,footprint, bitmask, ignoreMask):
    """Function to count the number of pixels with a specific mask in a footprint
    """
    bbox = footprint.getBBox()
    bbox.clip(mask.getBBox(afwImage.PARENT))
    fp = afwImage.MaskU(bbox)
    subMask = mask.Factory(mask, bbox, afwImage.PARENT)
    afwDet.setMaskFromFootprint(fp, footprint, bitmask)
    return numpy.logical_and((subMask.getArray() & fp.getArray()) > 0,
                             (subMask.getArray() & ignoreMask) == 0).sum()

class SafeClipAssembleCoaddConfig(SimpleAssembleCoaddConfig):
    clipDetection = ConfigurableField(target=SourceDetectionTask,
                                      doc="Detect sources on difference between unclipped and clipped coadd")
    minClipFootOverlap = Field(
        doc = "Minimum fractional overlap of clipped footprint with visit DETECTED to be clipped",
        dtype = float,
        default = 0.6
    )
    minClipFootOverlapSingle = Field(
        doc = "Minimum fractional overlap of clipped footprint with visit DETECTED to be " \
            "clipped when only one visit overlaps",
        dtype = float,
        default = 0.5
    )
    minClipFootOverlapDouble = Field(
        doc = "Minimum fractional overlap of clipped footprints with visit DETECTED to be " \
            "clipped when two visits overlap",
        dtype = float,
        default = 0.45
    )
    maxClipFootOverlapDouble = Field(
        doc = "Maximum fractional overlap of clipped footprints with visit DETECTED when " \
            "considering two visits",
        dtype = float,
        default = 0.15
    )
    minBigOverlap = Field(
        doc = "Minimum number of pixels in footprint to use DETECTED mask from the single visits " \
            "when labeling clipped footprints",
        dtype = int,
        default = 100
    )

    def setDefaults(self):
        Config.setDefaults(self)
        self.clipDetection.reEstimateBackground = False
        self.clipDetection.returnOriginalFootprints = False
        self.clipDetection.thresholdPolarity = "both"
        self.clipDetection.thresholdValue = 2
        self.clipDetection.nSigmaToGrow = 4
        self.clipDetection.minPixels = 4
        self.clipDetection.isotropicGrow = True
        self.clipDetection.thresholdType = "pixel_stdev"
        self.sigmaClip = 1.5
        self.clipIter = 3

class SafeClipAssembleCoaddTask(SimpleAssembleCoaddTask):
    """Assemble a coadd, trying to identify and remove objects/artifacts that appear
    only in a small number of visits
    """
    ConfigClass = SafeClipAssembleCoaddConfig

    def __init__(self, *args, **kwargs):
        super(SimpleAssembleCoaddTask, self).__init__(*args, **kwargs)
        schema = afwTable.SourceTable.makeMinimalSchema()
        self.makeSubtask("clipDetection", schema=schema)

    def assemble(self, skyInfo, tempExpRefList, imageScalerList, weightList, bgModelList,
                 altMaskList=None, doClip=False, mask=None):
        """Assemble the coadd for a region including clipping of artifacts

        Identify clipped regions by detecting objects on the difference between unclipped and clipped coadd
        and then flag these regions on the individual vists so they are ignored in the coaddtion process

        @param skyInfo: Patch geometry information, from getSkyInfo
        @param tempExpRefList: List of data reference to tempExp
        @param imageScalerList: List of image scalers
        @param weightList: List of weights
        @param bgModelList: List of background models from background matching
        @param altMaskList: Not used here
        @param doClip: Not used here
        @param mask: Not used here
        return coadd exposure
        """
        exp = self.buildDifferenceImage(skyInfo, tempExpRefList, imageScalerList, weightList, bgModelList)
        mask = exp.getMaskedImage().getMask()
        mask.addMaskPlane("CLIPPED")
        maskClipValue = mask.getPlaneBitMask("CLIPPED")

        # Get clipped footprints
        result = self.detectClip(exp, tempExpRefList)
        self.log.info('Found %d clipped objects' % len(result.clipFootprints))

        # Create mask of the current clipped footprints
        maskClip = mask.Factory(mask.getBBox(afwImage.PARENT))
        afwDet.setMaskFromFootprintList(maskClip, result.clipFootprints, maskClipValue)

        # Go to individual visits for big footprints
        maskClipBig = maskClip.Factory(mask.getBBox(afwImage.PARENT))
        self.detectClipBig(result.tempExpClipList, result.clipFootprints, result.clipIndices, maskClipBig)

        maskClip |= maskClipBig

        # Now combine again using mean, ignoring CLIPPED pixels
        badMaskPlanes = self.config.badMaskPlanes[:]
        badMaskPlanes.append("CLIPPED")
        badPixelMask = afwImage.MaskU.getPlaneBitMask(badMaskPlanes)
        coaddExp = SimpleAssembleCoaddTask.assemble(self, skyInfo, tempExpRefList, imageScalerList,
                                                    weightList, bgModelList, result.tempExpClipList,
                                                    doClip=False, mask=badPixelMask)

        # Set the coadd CLIPPED mask from the footprints since currently pixels that are masked
        # do not get propagated
        maskExp = coaddExp.getMaskedImage().getMask()
        maskExp |= maskClip

        return coaddExp


    def buildDifferenceImage(self, skyInfo, tempExpRefList, imageScalerList, weightList,
                             bgModelList):
        """Return an exposure that contains the difference between and unclipped and clipped coadd

        @param assemble: Function used to create coadd
        @param skyInfo: Patch geometry information, from getSkyInfo
        @param tempExpRefList: List of data reference to tempExp
        @param imageScalerList: List of image scalers
        @param weightList: List of weights
        @param bgModelList: List of background models from background matching
        @return Difference image of unclipped and clipped coadd wrapped in an Exposure
        """
        coaddMean = SimpleAssembleCoaddTask.assemble(self, skyInfo, tempExpRefList, imageScalerList,
                                                     weightList, bgModelList, doClip=False)

        # Build the clipped coadd
        coaddClip = SimpleAssembleCoaddTask.assemble(self, skyInfo, tempExpRefList, imageScalerList,
                                                     weightList, bgModelList, doClip=True)

        coaddDiff = coaddMean.getMaskedImage().Factory(coaddMean.getMaskedImage())
        coaddDiff -= coaddClip.getMaskedImage()
        exp = afwImage.ExposureF(coaddDiff)
        exp.setPsf(coaddMean.getPsf())
        return exp


    def detectClip(self, exp, tempExpRefList):
        """Detect clipped regions on an exposure and set the mask on the individual tempExp masks

        @param exp: Exposure to run detection on
        @param tempExpRefList: List of data reference to tempExp
        @return struct containg:
        - clippedFootprints: list of clipped footprints
        - clippedIndices: indices for each clippedFootprint in tempExpRefList
        - tempExpClipList: list of new masks for tempExp
        """
        mask = exp.getMaskedImage().getMask()
        maskClipValue = mask.getPlaneBitMask("CLIPPED")
        maskDetValue = mask.getPlaneBitMask("DETECTED") | mask.getPlaneBitMask("DETECTED_NEGATIVE")
        fpSet = self.clipDetection.detectFootprints(exp, doSmooth=True, clearMask=True)
        # Merge positive and negative together footprints together
        fpSet.positive.merge(fpSet.negative)
        footprints = fpSet.positive
        self.log.info('Found %d potential clipped objects' % len(footprints.getFootprints()))
        ignoreMask = self.getBadPixelMask()

        clipFootprints = []
        clipIndices = []

        # build a list with a mask for each visit which can be modified with clipping information
        tempExpClipList = []
        for tmpExpRef in tempExpRefList:
            tmpExp = tmpExpRef.get(self.getTempExpDatasetName(), immediate=True)
            tmpExpMask = tmpExp.getMaskedImage().getMask()
            tempExpClipList.append(tmpExpMask)

        for footprint in footprints.getFootprints():
            nPixel = footprint.getArea()
            overlap = [] # hold the overlap with each visit
            maskList = [] # which visit mask match
            indexList = []# index of visit in global list
            for i,tmpExpMask in enumerate(tempExpClipList):
                # what is the overlap with the footprint
                ignore = countMaskFromFootprint(tmpExpMask, footprint, ignoreMask, 0x0)
                overlapDet = countMaskFromFootprint(tmpExpMask, footprint, maskDetValue,
                                                    ignoreMask)
                totPixel = nPixel - ignore

                # If we have more bad pixels than detection skip
                if ignore > overlapDet or totPixel == 0 or overlapDet == 0:
                    continue
                overlap.append(overlapDet/float(totPixel))
                maskList.append(tmpExpMask)
                indexList.append(i)

            overlap = numpy.array(overlap)
            if len(overlap) == 0:
                continue

            keep = False   # Should this footprint be marked as clipped?
            keepIndex = [] # Which tempExps does the clipped footprint belong to

            # If footprint only has one overlap use a lower threshold
            if len(overlap) == 1:
                if overlap[0] > self.config.minClipFootOverlapSingle:
                    keep = True
                    keepIndex = [0]
            else:
                # This is the general case for most clipped objects where only visit is responsible
                clipIndex = numpy.where(overlap > self.config.minClipFootOverlap)[0]
                if len(clipIndex) == 1:
                    keep=True
                    keepIndex = [clipIndex[0]]

                # Test if there are clipped objects that overlap two different visits
                clipIndex = numpy.where(overlap > self.config.minClipFootOverlapDouble)[0]
                if len(clipIndex) == 2 and len(overlap) >= 3:
                    clipIndexComp = numpy.where(overlap < self.config.minClipFootOverlapDouble)[0]
                    if numpy.max(overlap[clipIndexComp]) < self.config.maxClipFootOverlapDouble:
                        keep=True
                        keepIndex = clipIndex

            if not keep:
                continue

            for index in keepIndex:
                afwDet.setMaskFromFootprint(maskList[index], footprint, maskClipValue)

            clipIndices.append(numpy.array(indexList)[keepIndex])
            clipFootprints.append(footprint)

        return Struct(clipFootprints=clipFootprints, clipIndices=clipIndices,
                      tempExpClipList=tempExpClipList)


    def detectClipBig(self, tempExpClipList, clipFootprints, clipIndices, maskClipBig):
        """Find footprints from individual tempExp footprints for large footprints

        This will update maskClipBig and the tempExp masks

        @param tempExpClipList: List of tempExp mask's with clipping information
        @param clipFootprints: List of clipped footprints
        @param clipIndices: List of which entries in tempExpClipList each footprint belongs to
        @param maskClipValue: Mask of clipped objects from coadd
        @param maskClipValue: Mask value of clipped pixels
        @param maskClipValue: Mask value of detected pixels
        @return list of big footprints
        """
        ignoreMask = self.getBadPixelMask()
        maskClipValue = maskClipBig.getPlaneBitMask("CLIPPED")
        maskDetValue = maskClipBig.getPlaneBitMask("DETECTED")
        maskDetValue |= maskClipBig.getPlaneBitMask("DETECTED_NEGATIVE")
        for index,tmpExpMask in enumerate(tempExpClipList):

            # Create list of footprints from the DETECTED pixels
            maskVisitDet = tmpExpMask.Factory(tmpExpMask, tmpExpMask.getBBox(afwImage.PARENT),
                                              afwImage.PARENT, True)
            maskVisitDet &= maskDetValue
            visitFootprints = afwDet.FootprintSet(maskVisitDet, afwDet.Threshold(1))

            # build a mask of clipped footprints that are in this visit
            clippedFootprintsVisit = []
            for foot,clipIndex in zip(clipFootprints, clipIndices):
                if index not in clipIndex:
                    continue
                clippedFootprintsVisit.append(foot)
            maskVisitClip = maskVisitDet.Factory(maskVisitDet.getBBox(afwImage.PARENT))
            afwDet.setMaskFromFootprintList(maskVisitClip, clippedFootprintsVisit, maskClipValue)

            bigFootprintsVisit = []
            for foot in visitFootprints.getFootprints():
                if foot.getArea() < self.config.minBigOverlap:
                    continue
                nCount = countMaskFromFootprint(maskVisitClip, foot, maskClipValue, ignoreMask)
                # Does it overlap an existing big footprint?  For bright stars that can be split up
                # into multiple pieces we don't want to mask it out of every visit so we only use
                # the first one
                overlapExisting = countMaskFromFootprint(maskClipBig, foot, maskClipValue, 0x0)
                if nCount > self.config.minBigOverlap and overlapExisting == 0:
                    bigFootprintsVisit.append(foot)
                    afwDet.setMaskFromFootprint(maskClipBig, foot, maskClipValue)

            # Update single visit masks
            maskVisitClip.clearAllMaskPlanes()
            afwDet.setMaskFromFootprintList(maskVisitClip, bigFootprintsVisit, maskClipValue)
            tmpExpMask |= maskVisitClip


>>>>>>> 6501e6f6

class StackConfig(Config):
    coaddName = Field(dtype=str, default="deep", doc="Name for coadd")
    select = ConfigurableField(target=BaseSelectImagesTask, doc="Select images to process")
    makeCoaddTempExp = ConfigurableField(target=MakeCoaddTempExpTask, doc="Warp images to sky")
    doBackgroundReference = Field(dtype=bool, default=True, doc="Build background reference?")
    backgroundReference = ConfigurableField(target=BackgroundReferenceTask, doc="Build background reference")
<<<<<<< HEAD
    assembleCoadd = ConfigurableField(target=SimpleAssembleCoaddTask, doc="Assemble warps into coadd")
    processCoadd = ConfigurableField(target=ProcessCoaddTask, doc="Detection and measurement")
=======
    assembleCoadd = ConfigurableField(target=SafeClipAssembleCoaddTask, doc="Assemble warps into coadd")
    processCoadd = ConfigurableField(target=SubaruProcessCoaddTask, doc="Detection and measurement on coadd")
>>>>>>> 6501e6f6
    doOverwriteCoadd = Field(dtype=bool, default=False, doc="Overwrite coadd?")
    doOverwriteOutput = Field(dtype=bool, default=False, doc="Overwrite processing outputs?")

    def setDefaults(self):
        self.select.retarget(WcsSelectImagesTask)
        self.makeCoaddTempExp.select.retarget(NullSelectImagesTask)
        self.backgroundReference.select.retarget(NullSelectImagesTask)
        self.assembleCoadd.select.retarget(NullSelectImagesTask)
        self.makeCoaddTempExp.doOverwrite = False
        self.assembleCoadd.doMatchBackgrounds = True
        self.makeCoaddTempExp.bgSubtracted = False

    def validate(self):
        if self.makeCoaddTempExp.coaddName != self.coaddName:
            raise RuntimeError("makeCoaddTempExp.coaddName and coaddName don't match")
        if self.assembleCoadd.coaddName != self.coaddName:
            raise RuntimeError("assembleCoadd.coaddName and coaddName don't match")
        if self.backgroundReference.coaddName != self.coaddName:
            raise RuntimeError("backgroundReference.coaddName and coaddName don't match")
        if self.processCoadd.coaddName != self.coaddName:
            raise RuntimeError("processCoadd.coaddName and coaddName don't match")

class TractDataIdContainer(CoaddDataIdContainer):
    def makeDataRefList(self, namespace):
        """Make self.refList from self.idList

        It's difficult to make a data reference that merely points to an entire
        tract: there is no data product solely at the tract level.  Instead, we
        generate a list of data references for patches within the tract.
        """
        datasetType = namespace.config.coaddName + "Coadd"
        validKeys = set(["tract", "filter", "patch",])

        getPatchRefList = lambda tract: [namespace.butler.dataRef(datasetType=datasetType, tract=tract.getId(),
                                                                  filter=dataId["filter"],
                                                                  patch="%d,%d" % patch.getIndex()) for
                                         patch in tract]

        tractRefs = {} # Data references for each tract
        for dataId in self.idList:
            for key in validKeys:
                if key in ("tract", "patch",):
                    # Will deal with these explicitly
                    continue
                if key not in dataId:
                    raise argparse.ArgumentError(None, "--id must include " + key)

            skymap = self.getSkymap(namespace, datasetType)

            if "tract" in dataId:
                tractId = dataId["tract"]
                if tractId not in tractRefs:
                    tractRefs[tractId] = []
                if "patch" in dataId:
                    tractRefs[tractId].append(namespace.butler.dataRef(datasetType=datasetType, tract=tractId,
                                                                       filter=dataId['filter'],
                                                                       patch=dataId['patch']))
                else:
                    tractRefs[tractId] += getPatchRefList(skymap[tractId])
            else:
                tractRefs = dict((tract.getId(), tractRefs.get(tract.getId(), []) + getPatchRefList(tract)) for
                                 tract in skymap)

        self.refList = tractRefs.values()

class StackTaskRunner(CoaddTaskRunner):
    @staticmethod
    def getTargetList(parsedCmd, **kwargs):
        """Get bare butler into Task"""
        kwargs["butler"] = parsedCmd.butler
        kwargs["selectIdList"] = [ref.dataId for ref in parsedCmd.selectId.refList]
        return [(parsedCmd.id.refList, kwargs),]

class StackTask(BatchPoolTask):
    ConfigClass = StackConfig
    _DefaultName = "stacker" # "stack" conflicts with hscMosaic's StackTask.
    RunnerClass = StackTaskRunner

    def __init__(self, *args, **kwargs):
        super(StackTask, self).__init__(*args, **kwargs)
        self.makeSubtask("select")
        self.makeSubtask("makeCoaddTempExp")
        self.makeSubtask("backgroundReference")
        self.makeSubtask("assembleCoadd")
        self.makeSubtask("processCoadd")

    @classmethod
    def _makeArgumentParser(cls, doBatch=False, **kwargs):
        """
        Selection references are not cheap (reads Wcs), so are generated
        only if we're not doing a batch submission.
        """
        parser = ArgumentParser(name=cls._DefaultName)
        parser.add_id_argument("--id", "deepCoadd", help="data ID, e.g. --id tract=12345 patch=1,2",
                               ContainerClass=TractDataIdContainer)
        parser.add_id_argument("--selectId", "calexp", help="data ID, e.g. --selectId visit=6789 ccd=0..9")
        return parser

    @classmethod
    def batchWallTime(cls, time, parsedCmd, numNodes, numProcs):
        numTargets = len(parsedCmd.selectId.refList)
        return time*numTargets/float(numNodes*numProcs)

    @abortOnError
    def run(self, tractPatchRefList, butler, selectIdList=[]):
        """Determine which tracts are non-empty before processing"""
        pool = Pool("tracts")
        pool.storeSet(butler=butler, skymap=butler.get(self.config.coaddName + "Coadd_skyMap"))
        tractIdList = []
        for patchRefList in tractPatchRefList:
            tractSet = set([patchRef.dataId["tract"] for patchRef in patchRefList])
            assert len(tractSet) == 1
            tractIdList.append(tractSet.pop())

        selectDataList = [data for data in pool.mapNoBalance(self.readSelection, selectIdList) if
                          data is not None]

        nonEmptyList = pool.mapNoBalance(self.checkTract, tractIdList, selectDataList)
        tractPatchRefList = [patchRefList for patchRefList, nonEmpty in
                             zip(tractPatchRefList, nonEmptyList) if nonEmpty]
        self.log.info("Non-empty tracts (%d): %s" % (len(tractPatchRefList),
                                                     [patchRefList[0].dataId["tract"] for patchRefList in
                                                      tractPatchRefList]))

        # Install the dataRef in the selectDataList
        for data in selectDataList:
            data.dataRef = getDataRef(butler, data.dataId, "calexp")

        # Process the non-empty tracts
        return [self.runTract(patchRefList, butler, selectDataList) for patchRefList in tractPatchRefList]

    @abortOnError
    def runTract(self, patchRefList, butler, selectDataList=[]):
        """Run stacking on a tract

        This method only runs on the master node.

        @param patchRefList: List of patch data references for tract
        @param butler: Data butler
        @param selectDataList: List of SelectStruct for inputs
        """
        pool = Pool("stacker")
        pool.cacheClear()
        pool.storeSet(butler=butler, warpType=self.config.coaddName + "Coadd_tempExp",
                      coaddType=self.config.coaddName + "Coadd")
        patchIdList = [patchRef.dataId for patchRef in patchRefList]

        selectedData = pool.map(self.warp, patchIdList, selectDataList)
        if self.config.doBackgroundReference:
            self.backgroundReference.run(patchRefList, selectDataList)

        refNamer = lambda patchRef: tuple(map(int, patchRef.dataId["patch"].split(",")))
        lookup = dict(zip(map(refNamer, patchRefList), selectedData))
        coaddData = [Struct(patchId=patchRef.dataId, selectDataList=lookup[refNamer(patchRef)]) for
                     patchRef in patchRefList]
        pool.map(self.coadd, coaddData)

    def readSelection(self, cache, selectId):
        """Read Wcs of selected inputs

        This method only runs on slave nodes.

        This method is similar to SelectDataIdContainer.makeDataRefList,
        creating a Struct like a SelectStruct, except with a dataId instead
        of a dataRef (to ease MPI).

        @param cache: Pool cache
        @param selectId: Data identifier for selected input
        @return a SelectStruct with a dataId instead of dataRef
        """
        try:
            ref = getDataRef(cache.butler, selectId, "calexp")
            self.log.info("Reading Wcs from %s" % (selectId,))
            md = ref.get("calexp_md", immediate=True)
            wcs = afwImage.makeWcs(md)
            data = Struct(dataId=selectId, wcs=wcs, dims=(md.get("NAXIS1"), md.get("NAXIS2")))
        except pexExceptions.LsstCppException, e:
            if not isinstance(e.message, FitsError): # Unable to open file
                raise
            self.log.warn("Unable to construct Wcs from %s" % (selectId,))
            return None
        return data

    def checkTract(self, cache, tractId, selectIdList):
        """Check whether a tract has any overlapping inputs

        This method only runs on slave nodes.

        @param cache: Pool cache
        @param tractId: Data identifier for tract
        @param selectDataList: List of selection data
        @return whether tract has any overlapping inputs
        """
        skymap = cache.skymap
        tract = skymap[tractId]
        tractWcs = tract.getWcs()
        tractPoly = convexHull([tractWcs.pixelToSky(afwGeom.Point2D(coord)).getVector() for
                                coord in tract.getBBox().getCorners()])

        for selectData in selectIdList:
            if not hasattr(selectData, "poly"):
                wcs = selectData.wcs
                dims = selectData.dims
                box = afwGeom.Box2D(afwGeom.Point2D(0, 0), afwGeom.Point2D(*dims))
                selectData.poly = convexHull([wcs.pixelToSky(coord).getVector() for coord in box.getCorners()])
            if tractPoly.intersects(selectData.poly):
                return True
        return False

    def warp(self, cache, patchId, selectDataList):
        """Warp all images for a patch

        Only slave nodes execute this method.

        Because only one argument may be passed, it is expected to
        contain multiple elements, which are:
        @param patchRef: data reference for patch
        @param selectDataList: List of SelectStruct for inputs
        @return selectDataList with non-overlapping elements removed
        """
        patchRef = getDataRef(cache.butler, patchId, cache.coaddType)
        selectDataList = self.selectExposures(patchRef, selectDataList)
        with self.logOperation("warping %s" % (patchRef.dataId,), catch=True):
            self.makeCoaddTempExp.run(patchRef, selectDataList)
        return selectDataList

    def coadd(self, cache, data):
        """Construct coadd for a patch and measure

        Only slave nodes execute this method.

        Because only one argument may be passed, it is expected to
        contain multiple elements, which are:
        @param patchRef: data reference for patch
        @param selectDataList: List of SelectStruct for inputs
        """
        patchRef = getDataRef(cache.butler, data.patchId, cache.coaddType)
        selectDataList = data.selectDataList
        coadd = None
        with self.logOperation("coadding %s" % (patchRef.dataId,), catch=True):
            if self.config.doOverwriteCoadd or not patchRef.datasetExists(cache.coaddType):
                coaddResults = self.assembleCoadd.run(patchRef, selectDataList)
                if coaddResults is not None:
                    coadd = coaddResults.coaddExposure
            elif patchRef.datasetExists(cache.coaddType):
                self.log.info("%s: Reading coadd %s" % (NODE, patchRef.dataId))
                coadd = patchRef.get(cache.coaddType, immediate=True)

        if coadd is None:
            return

        with self.logOperation("processing %s" % (patchRef.dataId,), catch=True):
            self.processCoadd.run(patchRef, coadd, cache.coaddType)
        self.assembleCoadd.writeCoaddOutput(patchRef, coadd) # now that background subtraction has been done


    def selectExposures(self, patchRef, selectDataList):
        """Select exposures to operate upon, via the SelectImagesTask

        This is very similar to CoaddBaseTask.selectExposures, except we return
        a list of SelectStruct (same as the input), so we can plug the results into
        future uses of SelectImagesTask.
        """
        key = lambda dataRef: tuple(dataRef.dataId[k] for k in sorted(dataRef.dataId.keys()))
        inputs = dict((key(select.dataRef), select) for select in selectDataList)
        skyMap = patchRef.get(self.config.coaddName + "Coadd_skyMap")
        tract = skyMap[patchRef.dataId["tract"]]
        patch = tract[(tuple(int(i) for i in patchRef.dataId["patch"].split(",")))]
        bbox = patch.getOuterBBox()
        wcs = tract.getWcs()
        cornerPosList = afwGeom.Box2D(bbox).getCorners()
        coordList = [wcs.pixelToSky(pos) for pos in cornerPosList]
        dataRefList = self.select.runDataRef(patchRef, coordList, selectDataList=selectDataList).dataRefList
        return [inputs[key(dataRef)] for dataRef in dataRefList]

    def writeMetadata(self, dataRef):
        pass
<|MERGE_RESOLUTION|>--- conflicted
+++ resolved
@@ -380,8 +380,6 @@
                                ContainerClass=SelectDataIdContainer)
         return parser
 
-
-<<<<<<< HEAD
 class ProcessCoaddConfig(Config):
     coaddName = Field(dtype=str, default="deep", doc="Name of coadd")
     detectCoaddSources = ConfigurableField(target=DetectCoaddSourcesTask, doc="Detect sources on coadd")
@@ -505,7 +503,8 @@
         result.normalized.table.setMetadata(result.matchMetadata)
         result.full = matchesToCatalog(result.matches, result.matchMetadata)
         return result
-=======
+
+
 def countMaskFromFootprint(mask,footprint, bitmask, ignoreMask):
     """Function to count the number of pixels with a specific mask in a footprint
     """
@@ -563,6 +562,7 @@
         self.sigmaClip = 1.5
         self.clipIter = 3
 
+
 class SafeClipAssembleCoaddTask(SimpleAssembleCoaddTask):
     """Assemble a coadd, trying to identify and remove objects/artifacts that appear
     only in a small number of visits
@@ -624,7 +624,6 @@
         maskExp |= maskClip
 
         return coaddExp
-
 
     def buildDifferenceImage(self, skyInfo, tempExpRefList, imageScalerList, weightList,
                              bgModelList):
@@ -739,7 +738,6 @@
 
         return Struct(clipFootprints=clipFootprints, clipIndices=clipIndices,
                       tempExpClipList=tempExpClipList)
-
 
     def detectClipBig(self, tempExpClipList, clipFootprints, clipIndices, maskClipBig):
         """Find footprints from individual tempExp footprints for large footprints
@@ -794,21 +792,14 @@
             tmpExpMask |= maskVisitClip
 
 
->>>>>>> 6501e6f6
-
 class StackConfig(Config):
     coaddName = Field(dtype=str, default="deep", doc="Name for coadd")
     select = ConfigurableField(target=BaseSelectImagesTask, doc="Select images to process")
     makeCoaddTempExp = ConfigurableField(target=MakeCoaddTempExpTask, doc="Warp images to sky")
     doBackgroundReference = Field(dtype=bool, default=True, doc="Build background reference?")
     backgroundReference = ConfigurableField(target=BackgroundReferenceTask, doc="Build background reference")
-<<<<<<< HEAD
-    assembleCoadd = ConfigurableField(target=SimpleAssembleCoaddTask, doc="Assemble warps into coadd")
+    assembleCoadd = ConfigurableField(target=SafeClipAssembleCoaddTask, doc="Assemble warps into coadd")
     processCoadd = ConfigurableField(target=ProcessCoaddTask, doc="Detection and measurement")
-=======
-    assembleCoadd = ConfigurableField(target=SafeClipAssembleCoaddTask, doc="Assemble warps into coadd")
-    processCoadd = ConfigurableField(target=SubaruProcessCoaddTask, doc="Detection and measurement on coadd")
->>>>>>> 6501e6f6
     doOverwriteCoadd = Field(dtype=bool, default=False, doc="Overwrite coadd?")
     doOverwriteOutput = Field(dtype=bool, default=False, doc="Overwrite processing outputs?")
 
